--- conflicted
+++ resolved
@@ -1,266 +1,263 @@
-/**
- * Copyright (c) 2015, 2016, 2019 ControlsFX
- * All rights reserved.
- *
- * Redistribution and use in source and binary forms, with or without
- * modification, are permitted provided that the following conditions are met:
- *     * Redistributions of source code must retain the above copyright
- * notice, this list of conditions and the following disclaimer.
- *     * Redistributions in binary form must reproduce the above copyright
- * notice, this list of conditions and the following disclaimer in the
- * documentation and/or other materials provided with the distribution.
- *     * Neither the name of ControlsFX, any associated website, nor the
- * names of its contributors may be used to endorse or promote products
- * derived from this software without specific prior written permission.
- *
- * THIS SOFTWARE IS PROVIDED BY THE COPYRIGHT HOLDERS AND CONTRIBUTORS "AS IS" AND
- * ANY EXPRESS OR IMPLIED WARRANTIES, INCLUDING, BUT NOT LIMITED TO, THE IMPLIED
- * WARRANTIES OF MERCHANTABILITY AND FITNESS FOR A PARTICULAR PURPOSE ARE
- * DISCLAIMED. IN NO EVENT SHALL CONTROLSFX BE LIABLE FOR ANY
- * DIRECT, INDIRECT, INCIDENTAL, SPECIAL, EXEMPLARY, OR CONSEQUENTIAL DAMAGES
- * (INCLUDING, BUT NOT LIMITED TO, PROCUREMENT OF SUBSTITUTE GOODS OR SERVICES;
- * LOSS OF USE, DATA, OR PROFITS; OR BUSINESS INTERRUPTION) HOWEVER CAUSED AND
- * ON ANY THEORY OF LIABILITY, WHETHER IN CONTRACT, STRICT LIABILITY, OR TORT
- * (INCLUDING NEGLIGENCE OR OTHERWISE) ARISING IN ANY WAY OUT OF THE USE OF THIS
- * SOFTWARE, EVEN IF ADVISED OF THE POSSIBILITY OF SUCH DAMAGE.
- */
-package org.controlsfx.control.table;
-
-import impl.org.controlsfx.ReflectionUtils;
-import javafx.beans.InvalidationListener;
-import javafx.beans.Observable;
-import javafx.beans.WeakInvalidationListener;
-import javafx.beans.value.ChangeListener;
-import javafx.beans.value.WeakChangeListener;
-import javafx.collections.transformation.FilteredList;
-import javafx.collections.transformation.SortedList;
-import javafx.geometry.Insets;
-import javafx.geometry.Pos;
-import javafx.geometry.Side;
-import javafx.scene.control.*;
-<<<<<<< HEAD
-=======
-import javafx.scene.control.skin.NestedTableColumnHeader;
-import javafx.scene.control.skin.TableColumnHeader;
-import javafx.scene.control.skin.TableViewSkin;
-import javafx.scene.image.Image;
-import javafx.scene.image.ImageView;
->>>>>>> 345aef3d
-import javafx.scene.layout.HBox;
-import javafx.scene.layout.Priority;
-import javafx.scene.layout.VBox;
-
-import java.util.ArrayList;
-import java.util.Collection;
-import java.util.Optional;
-import java.util.stream.Collectors;
-
-import static impl.org.controlsfx.i18n.Localization.getString;
-
-public final class FilterPanel<T,R> extends VBox {
-
-    private final ColumnFilter<T,R> columnFilter;
-
-    private final FilteredList<FilterValue> filterList;
-    private final TextField searchBox = new TextField();
-
-    private final ListView<FilterValue> checkListView;
-	
-    // This collection will reference column header listeners. References must be kept locally because weak listeners are registered
-    private final Collection<InvalidationListener> columnHeadersChangeListeners = new ArrayList();
-
-    private final ChangeListener<Skin<?>> skinListener = (w, o, n) -> {
-        // Clear references to listeners, this will (eventually) cause the WeakListeners to expire
-        columnHeadersChangeListeners.clear();
-
-        if (n instanceof TableViewSkin) {
-            TableViewSkin<?> skin = (TableViewSkin<?>) n;
-            checkChangeContextMenu(skin, getColumnFilter().getTableColumn(), this);
-        }
-    };
-
-    void selectAllValues() {
-        checkListView.getItems()
-                .forEach(item -> item.selectedProperty().set(true));
-    }
-    void unSelectAllValues() {
-        checkListView.getItems()
-                .forEach(item -> item.selectedProperty().set(false));
-    }
-    void selectValue(Object value) {
-        checkListView.getItems().stream().filter(item ->
-                (item.getValue() == null && value == null) ||
-                        (item.getValue() != null && value != null) && item.getValue().equals(value)
-                    )
-                .forEach(item -> item.selectedProperty().set(true));
-    }
-    void unSelectValue(Object value) {
-        checkListView.getItems().stream().filter(item ->
-                (item.getValue() == null && value == null) ||
-                        (item.getValue() != null && value != null) && item.getValue().equals(value)
-        ).forEach(item -> item.selectedProperty().set(false));
-    }
-
-
-    FilterPanel(ColumnFilter<T,R> columnFilter, ContextMenu contextMenu) {
-        columnFilter.setFilterPanel(this);
-        this.columnFilter = columnFilter;
-        getStyleClass().add("filter-panel");
-
-        //initialize search box
-        setPadding(new Insets(3));
-
-        searchBox.setPromptText(getString("filterpanel.search.field")); //$NON-NLS-1$
-        getChildren().add(searchBox);
-
-        //initialize checklist view
-
-        filterList = new FilteredList<>(new SortedList<>(columnFilter.getFilterValues()), t -> true);
-        checkListView = new ListView<>();
-        checkListView.setItems(new SortedList<>(filterList, FilterValue::compareTo));
-
-        getChildren().add(checkListView);
-
-        //initialize apply button
-        HBox buttonBox = new HBox();
-
-        Button applyBttn = new Button(getString("filterpanel.apply.button")); //$NON-NLS-1$
-        HBox.setHgrow(applyBttn, Priority.ALWAYS);
-
-        applyBttn.setOnAction(e -> {
-            if (columnFilter.getTableFilter().isDirty()) {
-                columnFilter.applyFilter();
-            }
-            contextMenu.hide();
-        });
-
-        buttonBox.getChildren().add(applyBttn);
-
-        //initialize unselect all button
-        Button unselectAllButton = new Button(getString("filterpanel.none.button")); //$NON-NLS-1$
-        HBox.setHgrow(unselectAllButton, Priority.ALWAYS);
-
-        unselectAllButton.setOnAction(e -> columnFilter.getFilterValues().forEach(v -> v.selectedProperty().set(false)));
-        buttonBox.getChildren().add(unselectAllButton);
-
-        //initialize reset buttons
-        Button selectAllButton = new Button(getString("filterpanel.all.button")); //$NON-NLS-1$
-        HBox.setHgrow(selectAllButton, Priority.ALWAYS);
-
-        selectAllButton.setOnAction(e -> {
-            columnFilter.getFilterValues().forEach(v -> v.selectedProperty().set(true));
-        });
-
-        buttonBox.getChildren().add(selectAllButton);
-
-        Button clearAllButton = new Button(getString("filterpanel.resetall.button")); //$NON-NLS-1$
-        HBox.setHgrow(clearAllButton, Priority.ALWAYS);
-
-        clearAllButton.setOnAction(e -> {
-            columnFilter.resetAllFilters();
-            columnFilter.getTableFilter().getColumnFilters().forEach(cf -> cf.getTableColumn().setGraphic(null));
-            contextMenu.hide();
-        });
-        buttonBox.getChildren().add(clearAllButton);
-
-        buttonBox.setAlignment(Pos.BASELINE_CENTER);
-
-
-        getChildren().add(buttonBox);
-    }
-
-    public void resetSearchFilter() {
-        this.filterList.setPredicate(t -> true);
-        searchBox.clear();
-    }
-    public static <T,R> CustomMenuItem getInMenuItem(ColumnFilter<T,R> columnFilter, ContextMenu contextMenu) {
-
-        FilterPanel<T,R> filterPanel = new FilterPanel<>(columnFilter, contextMenu);
-
-        CustomMenuItem menuItem = new CustomMenuItem();
-
-        filterPanel.initializeListeners();
-
-        menuItem.contentProperty().set(filterPanel);
-
-        columnFilter.getTableFilter().getTableView().skinProperty().addListener(new WeakChangeListener<>(filterPanel.skinListener));
-
-        menuItem.setHideOnClick(false);
-        return menuItem;
-    }
-    private void initializeListeners() {
-        searchBox.textProperty().addListener(l -> {
-            //filter scope based on search text
-            filterList.setPredicate(val -> searchBox.getText().isEmpty() ||
-                    columnFilter.getSearchStrategy().test(searchBox.getText(), Optional.ofNullable(val.getValue()).map(Object::toString).orElse("")));
-
-            //unselect items out of scope
-            columnFilter.getFilterValues().stream()
-                    .filter(s -> !columnFilter.getSearchStrategy().test(searchBox.getText(), Optional.ofNullable(s.getValue()).map(Object::toString).orElse("")))
-                    .collect(Collectors.toList()).forEach(s -> s.selectedProperty().set(false));
-
-            //select items in scope
-            columnFilter.getFilterValues().stream()
-                    .filter(s -> columnFilter.getSearchStrategy().test(searchBox.getText(), Optional.ofNullable(s.getValue()).map(Object::toString).orElse("")))
-                    .collect(Collectors.toList()).forEach(s -> s.selectedProperty().set(true));
-        });
-    }
-
-    /* Methods below helps will anchor the context menu under the column */
-    private static void checkChangeContextMenu(TableViewSkin<?> skin, TableColumn<?, ?> column, FilterPanel filterPanel) {
-        ReflectionUtils.getTableHeaderRowFrom(skin).ifPresent(tableHeaderRow -> {
-            ReflectionUtils.getRootHeaderFrom(tableHeaderRow).ifPresent(header -> {
-                InvalidationListener listener = filterPanel.getOrCreateChangeListener(header, column);
-                header.getColumnHeaders().addListener(new WeakInvalidationListener(listener));
-                changeContextMenu(header, column);
-            });
-        });
-    }
-
-    private InvalidationListener getOrCreateChangeListener(NestedTableColumnHeader header, TableColumn<?, ?> column) {
-        InvalidationListener listener = (Observable obs) -> changeContextMenu(header, column);
-
-        // Keep a reference locally because this listener will be used with a WeakInvalidationListener
-        columnHeadersChangeListeners.add(listener);
-
-        return listener;
-    }
-
-    private static void changeContextMenu(NestedTableColumnHeader header, TableColumn<?, ?> column) {
-        TableColumnHeader headerSkin = scan(column, header);
-        if (headerSkin != null) {
-            headerSkin.setOnContextMenuRequested(ev -> {
-                ContextMenu cMenu = column.getContextMenu();
-                if (cMenu != null) {
-                    cMenu.show(headerSkin, Side.BOTTOM, 5, 5);
-                }
-                ev.consume();
-            });
-        }
-    }
-
-    private static TableColumnHeader scan(TableColumn<?, ?> search,
-                                          TableColumnHeader header) {
-        // firstly test that the parent isn't what we are looking for
-        if (search.equals(header.getTableColumn())) {
-            return header;
-        }
-
-        if (header instanceof NestedTableColumnHeader) {
-            NestedTableColumnHeader parent = (NestedTableColumnHeader) header;
-            for (int i = 0; i < parent.getColumnHeaders().size(); i++) {
-                TableColumnHeader result = scan(search, parent
-                        .getColumnHeaders().get(i));
-                if (result != null) {
-                    return result;
-                }
-            }
-        }
-
-        return null;
-    }
-
-    public ColumnFilter<T,R> getColumnFilter() {
-        return columnFilter;
-    }
-}
+/**
+ * Copyright (c) 2015, 2016, 2019 ControlsFX
+ * All rights reserved.
+ *
+ * Redistribution and use in source and binary forms, with or without
+ * modification, are permitted provided that the following conditions are met:
+ *     * Redistributions of source code must retain the above copyright
+ * notice, this list of conditions and the following disclaimer.
+ *     * Redistributions in binary form must reproduce the above copyright
+ * notice, this list of conditions and the following disclaimer in the
+ * documentation and/or other materials provided with the distribution.
+ *     * Neither the name of ControlsFX, any associated website, nor the
+ * names of its contributors may be used to endorse or promote products
+ * derived from this software without specific prior written permission.
+ *
+ * THIS SOFTWARE IS PROVIDED BY THE COPYRIGHT HOLDERS AND CONTRIBUTORS "AS IS" AND
+ * ANY EXPRESS OR IMPLIED WARRANTIES, INCLUDING, BUT NOT LIMITED TO, THE IMPLIED
+ * WARRANTIES OF MERCHANTABILITY AND FITNESS FOR A PARTICULAR PURPOSE ARE
+ * DISCLAIMED. IN NO EVENT SHALL CONTROLSFX BE LIABLE FOR ANY
+ * DIRECT, INDIRECT, INCIDENTAL, SPECIAL, EXEMPLARY, OR CONSEQUENTIAL DAMAGES
+ * (INCLUDING, BUT NOT LIMITED TO, PROCUREMENT OF SUBSTITUTE GOODS OR SERVICES;
+ * LOSS OF USE, DATA, OR PROFITS; OR BUSINESS INTERRUPTION) HOWEVER CAUSED AND
+ * ON ANY THEORY OF LIABILITY, WHETHER IN CONTRACT, STRICT LIABILITY, OR TORT
+ * (INCLUDING NEGLIGENCE OR OTHERWISE) ARISING IN ANY WAY OUT OF THE USE OF THIS
+ * SOFTWARE, EVEN IF ADVISED OF THE POSSIBILITY OF SUCH DAMAGE.
+ */
+package org.controlsfx.control.table;
+
+import impl.org.controlsfx.ReflectionUtils;
+import javafx.beans.InvalidationListener;
+import javafx.beans.Observable;
+import javafx.beans.WeakInvalidationListener;
+import javafx.beans.value.ChangeListener;
+import javafx.beans.value.WeakChangeListener;
+import javafx.collections.transformation.FilteredList;
+import javafx.collections.transformation.SortedList;
+import javafx.geometry.Insets;
+import javafx.geometry.Pos;
+import javafx.geometry.Side;
+import javafx.scene.control.*;
+import javafx.scene.control.skin.NestedTableColumnHeader;
+import javafx.scene.control.skin.TableColumnHeader;
+import javafx.scene.control.skin.TableViewSkin;
+import javafx.scene.image.Image;
+import javafx.scene.image.ImageView;
+import javafx.scene.layout.HBox;
+import javafx.scene.layout.Priority;
+import javafx.scene.layout.VBox;
+
+import java.util.ArrayList;
+import java.util.Collection;
+import java.util.Optional;
+import java.util.stream.Collectors;
+
+import static impl.org.controlsfx.i18n.Localization.getString;
+
+public final class FilterPanel<T,R> extends VBox {
+
+    private final ColumnFilter<T,R> columnFilter;
+
+    private final FilteredList<FilterValue> filterList;
+    private final TextField searchBox = new TextField();
+
+    private final ListView<FilterValue> checkListView;
+	
+    // This collection will reference column header listeners. References must be kept locally because weak listeners are registered
+    private final Collection<InvalidationListener> columnHeadersChangeListeners = new ArrayList();
+
+    private final ChangeListener<Skin<?>> skinListener = (w, o, n) -> {
+        // Clear references to listeners, this will (eventually) cause the WeakListeners to expire
+        columnHeadersChangeListeners.clear();
+
+        if (n instanceof TableViewSkin) {
+            TableViewSkin<?> skin = (TableViewSkin<?>) n;
+            checkChangeContextMenu(skin, getColumnFilter().getTableColumn(), this);
+        }
+    };
+
+    void selectAllValues() {
+        checkListView.getItems()
+                .forEach(item -> item.selectedProperty().set(true));
+    }
+    void unSelectAllValues() {
+        checkListView.getItems()
+                .forEach(item -> item.selectedProperty().set(false));
+    }
+    void selectValue(Object value) {
+        checkListView.getItems().stream().filter(item ->
+                (item.getValue() == null && value == null) ||
+                        (item.getValue() != null && value != null) && item.getValue().equals(value)
+                    )
+                .forEach(item -> item.selectedProperty().set(true));
+    }
+    void unSelectValue(Object value) {
+        checkListView.getItems().stream().filter(item ->
+                (item.getValue() == null && value == null) ||
+                        (item.getValue() != null && value != null) && item.getValue().equals(value)
+        ).forEach(item -> item.selectedProperty().set(false));
+    }
+
+
+    FilterPanel(ColumnFilter<T,R> columnFilter, ContextMenu contextMenu) {
+        columnFilter.setFilterPanel(this);
+        this.columnFilter = columnFilter;
+        getStyleClass().add("filter-panel");
+
+        //initialize search box
+        setPadding(new Insets(3));
+
+        searchBox.setPromptText(getString("filterpanel.search.field")); //$NON-NLS-1$
+        getChildren().add(searchBox);
+
+        //initialize checklist view
+
+        filterList = new FilteredList<>(new SortedList<>(columnFilter.getFilterValues()), t -> true);
+        checkListView = new ListView<>();
+        checkListView.setItems(new SortedList<>(filterList, FilterValue::compareTo));
+
+        getChildren().add(checkListView);
+
+        //initialize apply button
+        HBox buttonBox = new HBox();
+
+        Button applyBttn = new Button(getString("filterpanel.apply.button")); //$NON-NLS-1$
+        HBox.setHgrow(applyBttn, Priority.ALWAYS);
+
+        applyBttn.setOnAction(e -> {
+            if (columnFilter.getTableFilter().isDirty()) {
+                columnFilter.applyFilter();
+            }
+            contextMenu.hide();
+        });
+
+        buttonBox.getChildren().add(applyBttn);
+
+        //initialize unselect all button
+        Button unselectAllButton = new Button(getString("filterpanel.none.button")); //$NON-NLS-1$
+        HBox.setHgrow(unselectAllButton, Priority.ALWAYS);
+
+        unselectAllButton.setOnAction(e -> columnFilter.getFilterValues().forEach(v -> v.selectedProperty().set(false)));
+        buttonBox.getChildren().add(unselectAllButton);
+
+        //initialize reset buttons
+        Button selectAllButton = new Button(getString("filterpanel.all.button")); //$NON-NLS-1$
+        HBox.setHgrow(selectAllButton, Priority.ALWAYS);
+
+        selectAllButton.setOnAction(e -> {
+            columnFilter.getFilterValues().forEach(v -> v.selectedProperty().set(true));
+        });
+
+        buttonBox.getChildren().add(selectAllButton);
+
+        Button clearAllButton = new Button(getString("filterpanel.resetall.button")); //$NON-NLS-1$
+        HBox.setHgrow(clearAllButton, Priority.ALWAYS);
+
+        clearAllButton.setOnAction(e -> {
+            columnFilter.resetAllFilters();
+            columnFilter.getTableFilter().getColumnFilters().forEach(cf -> cf.getTableColumn().setGraphic(null));
+            contextMenu.hide();
+        });
+        buttonBox.getChildren().add(clearAllButton);
+
+        buttonBox.setAlignment(Pos.BASELINE_CENTER);
+
+
+        getChildren().add(buttonBox);
+    }
+
+    public void resetSearchFilter() {
+        this.filterList.setPredicate(t -> true);
+        searchBox.clear();
+    }
+    public static <T,R> CustomMenuItem getInMenuItem(ColumnFilter<T,R> columnFilter, ContextMenu contextMenu) {
+
+        FilterPanel<T,R> filterPanel = new FilterPanel<>(columnFilter, contextMenu);
+
+        CustomMenuItem menuItem = new CustomMenuItem();
+
+        filterPanel.initializeListeners();
+
+        menuItem.contentProperty().set(filterPanel);
+
+        columnFilter.getTableFilter().getTableView().skinProperty().addListener(new WeakChangeListener<>(filterPanel.skinListener));
+
+        menuItem.setHideOnClick(false);
+        return menuItem;
+    }
+    private void initializeListeners() {
+        searchBox.textProperty().addListener(l -> {
+            //filter scope based on search text
+            filterList.setPredicate(val -> searchBox.getText().isEmpty() ||
+                    columnFilter.getSearchStrategy().test(searchBox.getText(), Optional.ofNullable(val.getValue()).map(Object::toString).orElse("")));
+
+            //unselect items out of scope
+            columnFilter.getFilterValues().stream()
+                    .filter(s -> !columnFilter.getSearchStrategy().test(searchBox.getText(), Optional.ofNullable(s.getValue()).map(Object::toString).orElse("")))
+                    .collect(Collectors.toList()).forEach(s -> s.selectedProperty().set(false));
+
+            //select items in scope
+            columnFilter.getFilterValues().stream()
+                    .filter(s -> columnFilter.getSearchStrategy().test(searchBox.getText(), Optional.ofNullable(s.getValue()).map(Object::toString).orElse("")))
+                    .collect(Collectors.toList()).forEach(s -> s.selectedProperty().set(true));
+        });
+    }
+
+    /* Methods below helps will anchor the context menu under the column */
+    private static void checkChangeContextMenu(TableViewSkin<?> skin, TableColumn<?, ?> column, FilterPanel filterPanel) {
+        ReflectionUtils.getTableHeaderRowFrom(skin).ifPresent(tableHeaderRow -> {
+            ReflectionUtils.getRootHeaderFrom(tableHeaderRow).ifPresent(header -> {
+                InvalidationListener listener = filterPanel.getOrCreateChangeListener(header, column);
+                header.getColumnHeaders().addListener(new WeakInvalidationListener(listener));
+                changeContextMenu(header, column);
+            });
+        });
+    }
+
+    private InvalidationListener getOrCreateChangeListener(NestedTableColumnHeader header, TableColumn<?, ?> column) {
+        InvalidationListener listener = (Observable obs) -> changeContextMenu(header, column);
+
+        // Keep a reference locally because this listener will be used with a WeakInvalidationListener
+        columnHeadersChangeListeners.add(listener);
+
+        return listener;
+    }
+
+    private static void changeContextMenu(NestedTableColumnHeader header, TableColumn<?, ?> column) {
+        TableColumnHeader headerSkin = scan(column, header);
+        if (headerSkin != null) {
+            headerSkin.setOnContextMenuRequested(ev -> {
+                ContextMenu cMenu = column.getContextMenu();
+                if (cMenu != null) {
+                    cMenu.show(headerSkin, Side.BOTTOM, 5, 5);
+                }
+                ev.consume();
+            });
+        }
+    }
+
+    private static TableColumnHeader scan(TableColumn<?, ?> search,
+                                          TableColumnHeader header) {
+        // firstly test that the parent isn't what we are looking for
+        if (search.equals(header.getTableColumn())) {
+            return header;
+        }
+
+        if (header instanceof NestedTableColumnHeader) {
+            NestedTableColumnHeader parent = (NestedTableColumnHeader) header;
+            for (int i = 0; i < parent.getColumnHeaders().size(); i++) {
+                TableColumnHeader result = scan(search, parent
+                        .getColumnHeaders().get(i));
+                if (result != null) {
+                    return result;
+                }
+            }
+        }
+
+        return null;
+    }
+
+    public ColumnFilter<T,R> getColumnFilter() {
+        return columnFilter;
+    }
+}