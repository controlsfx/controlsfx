--- conflicted
+++ resolved
@@ -110,12 +110,6 @@
             'Implementation-Version': version,\
             'Bundle-Name': 'ControlsFX'
         )
-<<<<<<< HEAD
-        instruction 'Bundle-Description', 'High quality UI controls and other tools to complement the core JavaFX distribution'
-        instruction 'Import-Package', '!org.controlsfx*', '*'
-        instruction 'Export-Package', '!impl.org.controlsfx.*', 'org.controlsfx.*'
-=======
->>>>>>> 5f887f10
     }
 }
 
