--- conflicted
+++ resolved
@@ -44,16 +44,15 @@
     }
 
     private TableFilter<Person> tableFilter;
-    private TableColumn<String, Person> firstNameCol;
-    private TableColumn<String, Person> lastNameCol;
-    private TableColumn<String, Person> emailCol;
+    private TableColumn<Person, String> firstNameCol;
+    private TableColumn<Person, String> lastNameCol;
+    private TableColumn<Person, String> emailCol;
 
     @Override
     @SuppressWarnings("unchecked")
     public Node getPanel(Stage stage) {
         TableView<Person> tableView = new TableView<>();
 
-<<<<<<< HEAD
         firstNameCol = new TableColumn<>("First Name");
         firstNameCol.setCellValueFactory(new PropertyValueFactory<>("firstName"));
 
@@ -61,15 +60,6 @@
         lastNameCol.setCellValueFactory(new PropertyValueFactory<>("lastName"));
 
         emailCol = new TableColumn<>("Email");
-=======
-        TableColumn<Person, String> firstNameCol = new TableColumn<>("First Name");
-        firstNameCol.setCellValueFactory(new PropertyValueFactory<>("firstName"));
-
-        TableColumn<Person, String> lastNameCol = new TableColumn<>("Last Name");
-        lastNameCol.setCellValueFactory(new PropertyValueFactory<>("lastName"));
-
-        TableColumn<Person, String> emailCol = new TableColumn<>("Email");
->>>>>>> 8e575836
         emailCol.setCellValueFactory(new PropertyValueFactory<>("email"));
 
         tableView.getColumns().addAll(firstNameCol, lastNameCol, emailCol);
