--- conflicted
+++ resolved
@@ -1,242 +1,238 @@
-/**
-<<<<<<< HEAD
- * Copyright (c) 2015, 2019 ControlsFX
-=======
- * Copyright (c) 2015, 2019, ControlsFX
->>>>>>> 17ae1b72
- * All rights reserved.
- *
- * Redistribution and use in source and binary forms, with or without
- * modification, are permitted provided that the following conditions are met:
- *     * Redistributions of source code must retain the above copyright
- * notice, this list of conditions and the following disclaimer.
- *     * Redistributions in binary form must reproduce the above copyright
- * notice, this list of conditions and the following disclaimer in the
- * documentation and/or other materials provided with the distribution.
- *     * Neither the name of ControlsFX, any associated website, nor the
- * names of its contributors may be used to endorse or promote products
- * derived from this software without specific prior written permission.
- *
- * THIS SOFTWARE IS PROVIDED BY THE COPYRIGHT HOLDERS AND CONTRIBUTORS "AS IS" AND
- * ANY EXPRESS OR IMPLIED WARRANTIES, INCLUDING, BUT NOT LIMITED TO, THE IMPLIED
- * WARRANTIES OF MERCHANTABILITY AND FITNESS FOR A PARTICULAR PURPOSE ARE
- * DISCLAIMED. IN NO EVENT SHALL CONTROLSFX BE LIABLE FOR ANY
- * DIRECT, INDIRECT, INCIDENTAL, SPECIAL, EXEMPLARY, OR CONSEQUENTIAL DAMAGES
- * (INCLUDING, BUT NOT LIMITED TO, PROCUREMENT OF SUBSTITUTE GOODS OR SERVICES;
- * LOSS OF USE, DATA, OR PROFITS; OR BUSINESS INTERRUPTION) HOWEVER CAUSED AND
- * ON ANY THEORY OF LIABILITY, WHETHER IN CONTRACT, STRICT LIABILITY, OR TORT
- * (INCLUDING NEGLIGENCE OR OTHERWISE) ARISING IN ANY WAY OUT OF THE USE OF THIS
- * SOFTWARE, EVEN IF ADVISED OF THE POSSIBILITY OF SUCH DAMAGE.
- */
-package org.controlsfx.control.table;
-
-import javafx.collections.FXCollections;
-import javafx.collections.ListChangeListener;
-import javafx.collections.ObservableList;
-import javafx.collections.transformation.FilteredList;
-import javafx.collections.transformation.SortedList;
-import javafx.scene.control.TableColumn;
-import javafx.scene.control.TableView;
-
-import java.util.Optional;
-import java.util.function.BiPredicate;
-import java.util.stream.Collectors;
-import java.util.stream.*;
-
-/**Applies a filtering control to a provided {@link TableView} instance. 
- * The filter will be applied immediately on construction, and 
- * can be made visible by right-clicking the desired column to filter on. 
- *<br><br>
- *<b>Features</b><br>
- *-Convenient filter control holds a checklist of distinct items to include/exclude, much like an Excel filter.<br>
- *-New/removed records will be captured by the filter control and reflect new or removed values from checklist.
- *-Filters on more than one column are combined to only display mutually inclusive records on the client's TableView.
- * @param <T>
- */
-public final class TableFilter<T> {
-    
-    private final TableView<T> tableView;
-    private final ObservableList<T> backingList;
-    private final FilteredList<T> filteredList;
-
-    private final ObservableList<ColumnFilter<T,?>> columnFilters = FXCollections.observableArrayList();
-
-
-    /**
-     * Use TableFilter.forTableView() factory and leverage Builder
-     */
-    @Deprecated
-    public TableFilter(TableView<T> tableView) {
-        this(tableView,false);
-    }
-
-    private TableFilter(TableView<T> tableView, boolean isLazy) {
-        this.tableView = tableView;
-        backingList = tableView.getItems();
-        filteredList = new FilteredList<>(new SortedList<>(backingList));
-        SortedList<T> sortedControlList = new SortedList<>(this.filteredList);
-
-        filteredList.setPredicate(v -> true);
-
-        sortedControlList.comparatorProperty().bind(tableView.comparatorProperty());
-        tableView.setItems(sortedControlList);
-
-        applyForAllColumns();
-        tableView.getStylesheets().add(TableFilter.class.getResource("/impl/org/controlsfx/table/tablefilter.css").toExternalForm());
-
-        if (!isLazy) {
-            columnFilters.forEach(ColumnFilter::initialize);
-        }
-
-        // handle column additions/removals
-        tableView.getColumns().addListener((ListChangeListener<TableColumn<T, ?>>) lc -> {
-            while (lc.next()) {
-                columnFilters.addAll(lc.getAddedSubList().stream()
-                        .flatMap(this::extractNestedColumns)
-                        .map(c -> new ColumnFilter<>(this, c)).collect(Collectors.toList()));
-
-                columnFilters.removeAll(lc.getRemoved().stream()
-                        .flatMap(this::extractNestedColumns)
-                        .flatMap(c -> columnFilters.stream().filter(cf -> cf.getTableColumn() == c))
-                        .collect(Collectors.toList()));
-            };
-        });
-    }
-
-    /**
-     * Allows specifying a different behavior for the search box on the TableFilter.
-     * By default, the contains() method on a String is used to evaluate the search box input to qualify the distinct filter values.
-     * But you can specify a different behavior by providing a simple BiPredicate argument to this method.
-     * The BiPredicate argument allows you take the input value and target value and use a lambda to evaluate a boolean.
-     * For instance, you can implement a comparison by assuming the input value is a regular expression, and call matches()
-     * on the target value to see if it aligns to the pattern.
-     * @param searchStrategy
-     */
-    public void setSearchStrategy(BiPredicate<String,String> searchStrategy) {
-        columnFilters.forEach(cf -> cf.setSearchStrategy(searchStrategy));
-    }
-    /**
-     * Returns the backing {@link ObservableList} originally provided to the constructor.
-     * @return ObservableList
-     */
-    public ObservableList<T> getBackingList() { 
-        return backingList;
-    }
-    /**
-     * Returns the {@link FilteredList} used by this TableFilter and is backing the {@link TableView}. 
-     * @return FilteredList
-     */
-    public FilteredList<T> getFilteredList() { 
-        return filteredList;
-    }
-    /** 
-     * @treatAsPrivate
-     */
-    private void applyForAllColumns() {
-        columnFilters.setAll(tableView.getColumns().stream().flatMap(this::extractNestedColumns)
-                .map(c -> new ColumnFilter<>(this, c)).collect(Collectors.toList()));
-    }
-    private <S> Stream<TableColumn<T,?>> extractNestedColumns(TableColumn<T,S> tableColumn) {
-        if (tableColumn.getColumns().size() == 0) {
-            return Stream.of(tableColumn);
-        } else {
-            return tableColumn.getColumns().stream().flatMap(this::extractNestedColumns);
-        }
-    }
-
-    /**
-     * Programmatically selects value for the specified TableColumn
-     */
-    public void selectValue(TableColumn<?,?> column, Object value) {
-        columnFilters.stream().filter(c -> c.getTableColumn() == column)
-                .forEach(c -> c.selectValue(value));
-    }
-    /**
-     * Programmatically unselects value for the specified TableColumn
-     */
-    public void unselectValue(TableColumn<?,?> column, Object value) {
-        columnFilters.stream().filter(c -> c.getTableColumn() == column)
-                .forEach(c -> c.unselectValue(value));
-    }
-
-    /**
-     * Programmatically selects all values for the specified TableColumn
-     */
-    public void selectAllValues(TableColumn<?,?> column) {
-        columnFilters.stream().filter(c -> c.getTableColumn() == column)
-                .forEach(ColumnFilter::selectAllValues);
-    }
-
-    /**
-     * Programmatically unselect all values for the specified TableColumn
-     */
-    public void unSelectAllValues(TableColumn<?,?> column) {
-        columnFilters.stream().filter(c -> c.getTableColumn() == column)
-                .forEach(ColumnFilter::unSelectAllValues);
-    }
-    public void executeFilter() {
-        if (columnFilters.stream().anyMatch(ColumnFilter::isFiltered)) {
-            filteredList.setPredicate(item -> columnFilters.stream()
-                    .allMatch(cf -> cf.evaluate(item)));
-        } else {
-            resetFilter();
-        }
-
-        for (ColumnFilter columnFilter : columnFilters) {
-            columnFilter.applyFilterIcon();
-        }
-    }
-    public void resetFilter() {
-        filteredList.setPredicate(item -> true);
-    }
-    /** 
-     * @treatAsPrivate
-     */
-    public TableView<T> getTableView() {
-        return tableView;
-    }
-
-    public ObservableList<ColumnFilter<T,?>> getColumnFilters() {
-        return columnFilters;
-    }
-
-    public Optional<ColumnFilter<T,?>> getColumnFilter(TableColumn<T,?> tableColumn) {
-        Optional<ColumnFilter<T,?>> result = columnFilters.stream().filter(f -> f.getTableColumn().equals(tableColumn)).findAny();
-        result.ifPresent(ColumnFilter::initialize);
-        return result;
-    }
-
-    public boolean isDirty() {
-        return columnFilters.stream().anyMatch(ColumnFilter::isFiltered);
-    }
-
-    /**
-     * Returns a TableFilter.Builder to configure a TableFilter on the specified TableView. Call apply() to initialize and return the TableFilter
-     * @param tableView
-     * @param <T>
-     */
-    public static <T> Builder<T> forTableView(TableView<T> tableView) {
-        return new Builder<T>(tableView);
-    }
-
-    /**
-     * A Builder for a TableFilter against a specified TableView
-     * @param <T>
-     */
-    public static final class Builder<T> {
-
-        private final TableView<T> tableView;
-        private volatile boolean lazyInd = false;
-
-        private Builder(TableView<T> tableView) {
-            this.tableView = tableView;
-        }
-        public Builder<T> lazy(boolean isLazy) {
-            this.lazyInd = isLazy;
-            return this;
-        }
-        public TableFilter<T> apply() {
-            return new TableFilter<>(tableView, lazyInd);
-        }
-    }
-}
+/**
+ * Copyright (c) 2015, 2019 ControlsFX
+ * All rights reserved.
+ *
+ * Redistribution and use in source and binary forms, with or without
+ * modification, are permitted provided that the following conditions are met:
+ *     * Redistributions of source code must retain the above copyright
+ * notice, this list of conditions and the following disclaimer.
+ *     * Redistributions in binary form must reproduce the above copyright
+ * notice, this list of conditions and the following disclaimer in the
+ * documentation and/or other materials provided with the distribution.
+ *     * Neither the name of ControlsFX, any associated website, nor the
+ * names of its contributors may be used to endorse or promote products
+ * derived from this software without specific prior written permission.
+ *
+ * THIS SOFTWARE IS PROVIDED BY THE COPYRIGHT HOLDERS AND CONTRIBUTORS "AS IS" AND
+ * ANY EXPRESS OR IMPLIED WARRANTIES, INCLUDING, BUT NOT LIMITED TO, THE IMPLIED
+ * WARRANTIES OF MERCHANTABILITY AND FITNESS FOR A PARTICULAR PURPOSE ARE
+ * DISCLAIMED. IN NO EVENT SHALL CONTROLSFX BE LIABLE FOR ANY
+ * DIRECT, INDIRECT, INCIDENTAL, SPECIAL, EXEMPLARY, OR CONSEQUENTIAL DAMAGES
+ * (INCLUDING, BUT NOT LIMITED TO, PROCUREMENT OF SUBSTITUTE GOODS OR SERVICES;
+ * LOSS OF USE, DATA, OR PROFITS; OR BUSINESS INTERRUPTION) HOWEVER CAUSED AND
+ * ON ANY THEORY OF LIABILITY, WHETHER IN CONTRACT, STRICT LIABILITY, OR TORT
+ * (INCLUDING NEGLIGENCE OR OTHERWISE) ARISING IN ANY WAY OUT OF THE USE OF THIS
+ * SOFTWARE, EVEN IF ADVISED OF THE POSSIBILITY OF SUCH DAMAGE.
+ */
+package org.controlsfx.control.table;
+
+import javafx.collections.FXCollections;
+import javafx.collections.ListChangeListener;
+import javafx.collections.ObservableList;
+import javafx.collections.transformation.FilteredList;
+import javafx.collections.transformation.SortedList;
+import javafx.scene.control.TableColumn;
+import javafx.scene.control.TableView;
+
+import java.util.Optional;
+import java.util.function.BiPredicate;
+import java.util.stream.Collectors;
+import java.util.stream.*;
+
+/**Applies a filtering control to a provided {@link TableView} instance. 
+ * The filter will be applied immediately on construction, and 
+ * can be made visible by right-clicking the desired column to filter on. 
+ *<br><br>
+ *<b>Features</b><br>
+ *-Convenient filter control holds a checklist of distinct items to include/exclude, much like an Excel filter.<br>
+ *-New/removed records will be captured by the filter control and reflect new or removed values from checklist.
+ *-Filters on more than one column are combined to only display mutually inclusive records on the client's TableView.
+ * @param <T>
+ */
+public final class TableFilter<T> {
+    
+    private final TableView<T> tableView;
+    private final ObservableList<T> backingList;
+    private final FilteredList<T> filteredList;
+
+    private final ObservableList<ColumnFilter<T,?>> columnFilters = FXCollections.observableArrayList();
+
+
+    /**
+     * Use TableFilter.forTableView() factory and leverage Builder
+     */
+    @Deprecated
+    public TableFilter(TableView<T> tableView) {
+        this(tableView,false);
+    }
+
+    private TableFilter(TableView<T> tableView, boolean isLazy) {
+        this.tableView = tableView;
+        backingList = tableView.getItems();
+        filteredList = new FilteredList<>(new SortedList<>(backingList));
+        SortedList<T> sortedControlList = new SortedList<>(this.filteredList);
+
+        filteredList.setPredicate(v -> true);
+
+        sortedControlList.comparatorProperty().bind(tableView.comparatorProperty());
+        tableView.setItems(sortedControlList);
+
+        applyForAllColumns();
+        tableView.getStylesheets().add(TableFilter.class.getResource("/impl/org/controlsfx/table/tablefilter.css").toExternalForm());
+
+        if (!isLazy) {
+            columnFilters.forEach(ColumnFilter::initialize);
+        }
+
+        // handle column additions/removals
+        tableView.getColumns().addListener((ListChangeListener<TableColumn<T, ?>>) lc -> {
+            while (lc.next()) {
+                columnFilters.addAll(lc.getAddedSubList().stream()
+                        .flatMap(this::extractNestedColumns)
+                        .map(c -> new ColumnFilter<>(this, c)).collect(Collectors.toList()));
+
+                columnFilters.removeAll(lc.getRemoved().stream()
+                        .flatMap(this::extractNestedColumns)
+                        .flatMap(c -> columnFilters.stream().filter(cf -> cf.getTableColumn() == c))
+                        .collect(Collectors.toList()));
+            };
+        });
+    }
+
+    /**
+     * Allows specifying a different behavior for the search box on the TableFilter.
+     * By default, the contains() method on a String is used to evaluate the search box input to qualify the distinct filter values.
+     * But you can specify a different behavior by providing a simple BiPredicate argument to this method.
+     * The BiPredicate argument allows you take the input value and target value and use a lambda to evaluate a boolean.
+     * For instance, you can implement a comparison by assuming the input value is a regular expression, and call matches()
+     * on the target value to see if it aligns to the pattern.
+     * @param searchStrategy
+     */
+    public void setSearchStrategy(BiPredicate<String,String> searchStrategy) {
+        columnFilters.forEach(cf -> cf.setSearchStrategy(searchStrategy));
+    }
+    /**
+     * Returns the backing {@link ObservableList} originally provided to the constructor.
+     * @return ObservableList
+     */
+    public ObservableList<T> getBackingList() { 
+        return backingList;
+    }
+    /**
+     * Returns the {@link FilteredList} used by this TableFilter and is backing the {@link TableView}. 
+     * @return FilteredList
+     */
+    public FilteredList<T> getFilteredList() { 
+        return filteredList;
+    }
+    /** 
+     * @treatAsPrivate
+     */
+    private void applyForAllColumns() {
+        columnFilters.setAll(tableView.getColumns().stream().flatMap(this::extractNestedColumns)
+                .map(c -> new ColumnFilter<>(this, c)).collect(Collectors.toList()));
+    }
+    private <S> Stream<TableColumn<T,?>> extractNestedColumns(TableColumn<T,S> tableColumn) {
+        if (tableColumn.getColumns().size() == 0) {
+            return Stream.of(tableColumn);
+        } else {
+            return tableColumn.getColumns().stream().flatMap(this::extractNestedColumns);
+        }
+    }
+
+    /**
+     * Programmatically selects value for the specified TableColumn
+     */
+    public void selectValue(TableColumn<?,?> column, Object value) {
+        columnFilters.stream().filter(c -> c.getTableColumn() == column)
+                .forEach(c -> c.selectValue(value));
+    }
+    /**
+     * Programmatically unselects value for the specified TableColumn
+     */
+    public void unselectValue(TableColumn<?,?> column, Object value) {
+        columnFilters.stream().filter(c -> c.getTableColumn() == column)
+                .forEach(c -> c.unselectValue(value));
+    }
+
+    /**
+     * Programmatically selects all values for the specified TableColumn
+     */
+    public void selectAllValues(TableColumn<?,?> column) {
+        columnFilters.stream().filter(c -> c.getTableColumn() == column)
+                .forEach(ColumnFilter::selectAllValues);
+    }
+
+    /**
+     * Programmatically unselect all values for the specified TableColumn
+     */
+    public void unSelectAllValues(TableColumn<?,?> column) {
+        columnFilters.stream().filter(c -> c.getTableColumn() == column)
+                .forEach(ColumnFilter::unSelectAllValues);
+    }
+    public void executeFilter() {
+        if (columnFilters.stream().anyMatch(ColumnFilter::isFiltered)) {
+            filteredList.setPredicate(item -> columnFilters.stream()
+                    .allMatch(cf -> cf.evaluate(item)));
+        } else {
+            resetFilter();
+        }
+
+        for (ColumnFilter columnFilter : columnFilters) {
+            columnFilter.applyFilterIcon();
+        }
+    }
+    public void resetFilter() {
+        filteredList.setPredicate(item -> true);
+    }
+    /** 
+     * @treatAsPrivate
+     */
+    public TableView<T> getTableView() {
+        return tableView;
+    }
+
+    public ObservableList<ColumnFilter<T,?>> getColumnFilters() {
+        return columnFilters;
+    }
+
+    public Optional<ColumnFilter<T,?>> getColumnFilter(TableColumn<T,?> tableColumn) {
+        Optional<ColumnFilter<T,?>> result = columnFilters.stream().filter(f -> f.getTableColumn().equals(tableColumn)).findAny();
+        result.ifPresent(ColumnFilter::initialize);
+        return result;
+    }
+
+    public boolean isDirty() {
+        return columnFilters.stream().anyMatch(ColumnFilter::isFiltered);
+    }
+
+    /**
+     * Returns a TableFilter.Builder to configure a TableFilter on the specified TableView. Call apply() to initialize and return the TableFilter
+     * @param tableView
+     * @param <T>
+     */
+    public static <T> Builder<T> forTableView(TableView<T> tableView) {
+        return new Builder<T>(tableView);
+    }
+
+    /**
+     * A Builder for a TableFilter against a specified TableView
+     * @param <T>
+     */
+    public static final class Builder<T> {
+
+        private final TableView<T> tableView;
+        private volatile boolean lazyInd = false;
+
+        private Builder(TableView<T> tableView) {
+            this.tableView = tableView;
+        }
+        public Builder<T> lazy(boolean isLazy) {
+            this.lazyInd = isLazy;
+            return this;
+        }
+        public TableFilter<T> apply() {
+            return new TableFilter<>(tableView, lazyInd);
+        }
+    }
+}