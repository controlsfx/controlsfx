--- conflicted
+++ resolved
@@ -162,11 +162,7 @@
                         return;
                     }
                 }
-<<<<<<< HEAD
-                String letter = code.getChar();
-=======
                 String letter = event.getText();
->>>>>>> 83949441
                 if (event.getSource() instanceof ComboBox) {
                     ComboBox<T> comboBox = (ComboBox<T>) event.getSource();
                     T item = getEntryWithKey(letter, comboBox);
