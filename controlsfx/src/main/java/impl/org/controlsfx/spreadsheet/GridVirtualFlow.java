/**
 * Copyright (c) 2013, 2016 ControlsFX
 * All rights reserved.
 *
 * Redistribution and use in source and binary forms, with or without
 * modification, are permitted provided that the following conditions are met:
 *     * Redistributions of source code must retain the above copyright
 * notice, this list of conditions and the following disclaimer.
 *     * Redistributions in binary form must reproduce the above copyright
 * notice, this list of conditions and the following disclaimer in the
 * documentation and/or other materials provided with the distribution.
 *     * Neither the name of ControlsFX, any associated website, nor the
 * names of its contributors may be used to endorse or promote products
 * derived from this software without specific prior written permission.
 *
 * THIS SOFTWARE IS PROVIDED BY THE COPYRIGHT HOLDERS AND CONTRIBUTORS "AS IS" AND
 * ANY EXPRESS OR IMPLIED WARRANTIES, INCLUDING, BUT NOT LIMITED TO, THE IMPLIED
 * WARRANTIES OF MERCHANTABILITY AND FITNESS FOR A PARTICULAR PURPOSE ARE
 * DISCLAIMED. IN NO EVENT SHALL CONTROLSFX BE LIABLE FOR ANY
 * DIRECT, INDIRECT, INCIDENTAL, SPECIAL, EXEMPLARY, OR CONSEQUENTIAL DAMAGES
 * (INCLUDING, BUT NOT LIMITED TO, PROCUREMENT OF SUBSTITUTE GOODS OR SERVICES;
 * LOSS OF USE, DATA, OR PROFITS; OR BUSINESS INTERRUPTION) HOWEVER CAUSED AND
 * ON ANY THEORY OF LIABILITY, WHETHER IN CONTRACT, STRICT LIABILITY, OR TORT
 * (INCLUDING NEGLIGENCE OR OTHERWISE) ARISING IN ANY WAY OUT OF THE USE OF THIS
 * SOFTWARE, EVEN IF ADVISED OF THE POSSIBILITY OF SUCH DAMAGE.
 */
package impl.org.controlsfx.spreadsheet;

<<<<<<< HEAD
import impl.org.controlsfx.ReflectionUtils;
=======
import com.sun.javafx.scene.control.skin.VirtualFlow;
import java.util.ArrayList;
import java.util.Collections;
import java.util.Comparator;
import java.util.List;
import java.util.Map.Entry;
import java.util.Set;
>>>>>>> f4d14345
import javafx.beans.Observable;
import javafx.beans.binding.When;
import javafx.beans.value.ChangeListener;
import javafx.beans.value.ObservableValue;
import javafx.collections.ObservableList;
import javafx.geometry.Pos;
import javafx.scene.Group;
import javafx.scene.Node;
import javafx.scene.control.IndexedCell;
import javafx.scene.control.ScrollBar;
import javafx.scene.control.TableRow;
import javafx.scene.control.skin.VirtualFlow;
import javafx.scene.input.MouseEvent;
import javafx.scene.layout.Region;
import javafx.scene.layout.StackPane;
import javafx.scene.shape.Rectangle;
import javafx.scene.transform.Scale;
import org.controlsfx.control.spreadsheet.SpreadsheetCell;
import org.controlsfx.control.spreadsheet.SpreadsheetView;

import java.util.ArrayList;
import java.util.Collections;
import java.util.Comparator;
import java.util.List;
import java.util.Optional;

final class GridVirtualFlow<T extends IndexedCell<?>> extends VirtualFlow<T> {
    
    /**
     * With that comparator we can lay out our rows in the reverse order. That
     * is to say from the bottom to the very top. In that manner we are sure
     * that our spanning cells will COVER the cell below so we don't have any
     * problems with missing hovering, the editor jammed etc.
     * <br/>
     *
     * The only problem is for the fixed column but the {@link #getTopRow(int) }
     * now returns the very first row and allow us to put some privileged
     * TableCell in it if they feel the need to be on top in term of z-order.
     *
     * FIXME The best would be to put a TreeList of something like that in order
     * not to sort the rows everytime, need investigation..
     */
    private static final Comparator<GridRow> ROWCMP = new Comparator<GridRow>() {
        @Override
        public int compare(GridRow firstRow, GridRow secondRow) {
            //o1.getIndex() < o2.getIndex() ? -1 : +1;
            return secondRow.getIndex() - firstRow.getIndex();
        }
    };

    /***************************************************************************
     *
     * Private Fields
     *
     * *************************************************************************/
    private SpreadsheetView spreadSheetView;
    private final GridViewSkin gridViewSkin;
    /**
     * Store the fixedRow in order to place them at the top when necessary.
     * That is to say, when the VirtualFlow has not already placed one.
     */
    private final ArrayList<T> myFixedCells = new ArrayList<>();
    public final List<Node> sheetChildren;
    private StackPane corner;
    private Scale scale;

    /***************************************************************************
     *
     * Constructor
     *
     * *************************************************************************/
    public GridVirtualFlow(GridViewSkin gridViewSkin) {
        super();
        this.gridViewSkin = gridViewSkin;
        final ChangeListener<Number> listenerY = new ChangeListener<Number>() {
            @Override
            public void changed(ObservableValue<? extends Number> ov, Number t, Number t1) {
                layoutTotal();
            }
        };
        getVbar().valueProperty().addListener(listenerY);
        getHbar().valueProperty().addListener(hBarValueChangeListener);
        widthProperty().addListener(hBarValueChangeListener);
        
        sheetChildren = findSheetChildren();
        findCorner();
        //When we click outside of the grid, we want to deselect all cells.
        addEventHandler(MouseEvent.MOUSE_PRESSED, (MouseEvent event) -> {
            if (event.getTarget().getClass() == GridRow.class) {
                spreadSheetView.getSelectionModel().clearSelection();
            }
        });
    }

    /***************************************************************************
     *
     * Public Methods
     *
     * *************************************************************************/
    public void init(SpreadsheetView spv) {
        /**
         * The idea is to work-around
         * https://javafx-jira.kenai.com/browse/RT-36396 in order to have the
         * same behavior between the vertical scrollBar and the horizontal
         * scrollBar.
         */
        getHbar().maxProperty().addListener(new ChangeListener<Number>() {

            @Override
            public void changed(ObservableValue<? extends Number> observable, Number oldValue, Number newValue) {
                //We want to go page by page.
                getHbar().setBlockIncrement(getWidth());
                getHbar().setUnitIncrement(newValue.doubleValue()/20);
            }
        });
        scale = new Scale(1 / spv.getZoomFactor(), 1 / spv.getZoomFactor());
        scale.setPivotX(getHbar().getWidth() / 2);
        getHbar().getTransforms().add(scale);
        getVbar().getTransforms().add(scale);
        corner.getTransforms().add(scale);

        this.spreadSheetView = spv;
        
        spreadSheetView.zoomFactorProperty().addListener((ObservableValue<? extends Number> observable, Number oldValue, Number newValue) -> {
            scale.setX(1 / newValue.doubleValue());
            scale.setY(1 / newValue.doubleValue());
        });

       
        //We clip the rectangle selection with a rectangle, inception style.
        Rectangle rec = new Rectangle();
        rec.widthProperty().bind(widthProperty().subtract(new When(getVbar().visibleProperty()).then(getVbar().widthProperty()).otherwise(0)));
        rec.heightProperty().bind(heightProperty().subtract(new When(getHbar().visibleProperty()).then(getHbar().heightProperty()).otherwise(0)));
        gridViewSkin.rectangleSelection.setClip(rec);
        
        getChildren().add(gridViewSkin.rectangleSelection);
        
        spv.getFixedRows().addListener((Observable observable) -> {
            List<T> toRemove = new ArrayList<>();
            for (T cell : myFixedCells) {
                if (!spv.getFixedRows().contains(spreadSheetView.getFilteredSourceIndex(cell.getIndex()))) {
                    cell.setManaged(false);
                    cell.setVisible(false);
                    toRemove.add(cell);
                }
            }
            myFixedCells.removeAll(toRemove);
        });
    }

    // FIXME: JDK-9
    // Method doesn't exist in base class
    /*@Override
    public void show(int index) {
        super.show(index);
        layoutTotal();
        layoutFixedRows();
    }*/

    @Override
    public void scrollTo(int index) {
        //If we have some fixedRows, we check if the selected row is not below them
        if (!getCells().isEmpty() && !VerticalHeader.isFixedRowEmpty(spreadSheetView)) {
            double offset = gridViewSkin.getFixedRowHeight();

            while (offset >= 0 && index > 0) {
                index--;
                offset -= gridViewSkin.getRowHeight(index);
            }
        }
        super.scrollTo(index);

        layoutTotal();
        layoutFixedRows();
                }

    // FIXME: JDK-9
    // Method doesn't exist in base class
    /*@Override
    public double adjustPixels(final double delta) {
        final double returnValue = super.adjustPixels(delta);

        layoutTotal();
        layoutFixedRows();

        return returnValue;
    }*/
    
    List<T> getFixedCells(){
        return myFixedCells;
    }
    /***************************************************************************
     *
     *  Protected Methods
     *
     * *************************************************************************/

    /**
     * We need to return here the very top row in term of "z-order". Because we
     * will add in this row the TableCell that are in fixedColumn and which
     * needs to be drawn on top of all others.
     *
     * @return
     */
    GridRow getTopRow() {
        if (!sheetChildren.isEmpty()) {
            /**
             * When scrolling with mouse wheel, some row are present but will
             * not be lay out. Thus we only consider the row with children as
             * really available.
             */
            int i = sheetChildren.size() - 1;
            while (((GridRow) sheetChildren.get(i)).getChildrenUnmodifiable().isEmpty() && i > 0) {
                --i;
            }
            return (GridRow) sheetChildren.get(i);
        }
        return null;
    }
    
    @Override
    protected void layoutChildren() {
        /**
         * In fact, we must do a layout even when editing, because if the user
         * resize the window during edition, if we block layout, the view will
         * be in a wrong state.
         */
        if (spreadSheetView != null
                /*&& (spreadSheetView.getEditingCell() == null || spreadSheetView
                        .getEditingCell().getRow() == -1)*/) {
            sortRows();
            super.layoutChildren();
            layoutTotal();
            layoutFixedRows();
            
            /**
             * Sometimes, the visible amount is not computed when we have few
             * big rows. If we detect that case, we must compute it manually
             * otherwise the Vbar is wrongly set.
             */
            if (getVbar().getVisibleAmount() == 0.0
                    && getVbar().isVisible()
                    && getCells().size() != getCellCount()) {
                getVbar().setMax(1);
                getVbar().setVisibleAmount(getCells().size() / (float) getCellCount());
            }
        }
        /**
         * If we have modify the Scale, the scrollBars will be smaller or
         * bigger. But we want to have them the same size as before, so we
         * reverse the effect of the scale applied, and place the bar to the
         * proper space.
         */
        Pos pos = Pos.TOP_LEFT;
        double width = getWidth();
        double height = getHeight();
        double top = getInsets().getTop();
        double right = getInsets().getRight();
        double left = getInsets().getLeft();
        double bottom = getInsets().getBottom();
        double scaleX = scale.getX();
        double shift = 1 - scaleX;
        double contentWidth = (width / scaleX) - left - right - getVbar().getWidth();
        double contentHeight = (height / scaleX) - top - bottom - getHbar().getHeight();

        //HBAR
        /**
         * Magic numbers coming out of nowhere but I don't understand why
         * the bar are shifting away when zooming...
         */
        layoutInArea(getHbar(), 0 - shift * 10,
                height - (getHbar().getHeight() * scaleX),
                contentWidth, contentHeight,
                0, null,
                pos.getHpos(),
                pos.getVpos());
        //VBAR
        layoutInArea(getVbar(), width - getVbar().getWidth() + shift,
                0,
                contentWidth, contentHeight,
                0, null,
                pos.getHpos(),
                pos.getVpos());

        //CORNER
        if (corner != null) {
            layoutInArea(corner, width - getVbar().getWidth() + shift,
                    getHeight() - (getHbar().getHeight() * scaleX),
                    corner.getWidth(), corner.getHeight(),
                    0, null,
                    pos.getHpos(),
                    pos.getVpos());
        }
    }

    /**
     * Layout all the visible rows
     */
    protected void layoutTotal() {
        sortRows();
        removeDeportedCells();

        // When scrolling fast with fixed Rows, cells is empty and not recreated..
        if (getCells().isEmpty()) {
<<<<<<< HEAD
            ReflectionUtils.reconfigureCells(this);
        }
        
=======
            reconfigureCells();
        } 
       
>>>>>>> f4d14345
        for (GridRow cell : (List<GridRow>)getCells()) {
            if (cell != null && cell.getIndex() >= 0 && (!gridViewSkin.hBarValue.get(cell.getIndex()) || gridViewSkin.rowToLayout.get(cell.getIndex()))) {
                cell.requestLayout();
            }
        }
    }
    
    private void removeDeportedCells() {
        /**
         * When we layout, we also remove the cell that have been deported into
         * other rows in order not to have some TableCell hanging out.
         *
         * When scrolling with mouse wheel, we will request the layout of all
         * rows, but only one row will be really called. Thus by wiping entirely
         * the deportedCell, all cells in fixedColumns are gone. So we must be
         * smarter.
         */
        ArrayList<GridRow> rowToRemove = new ArrayList<>();
        for (Entry<GridRow, Set<CellView>> entry : gridViewSkin.deportedCells.entrySet()) {
            ArrayList<CellView> toRemove = new ArrayList<>();
            for (CellView cell : entry.getValue()) {
                //If we're not editing and the TableRow of the cell is not contained anymore, we remove.
                if (!cell.isEditing() && !getCells().contains(cell.getTableRow())) {
                    entry.getKey().removeCell(cell);
                    toRemove.add(cell);
                }
            }
            entry.getValue().removeAll(toRemove);
            if (entry.getValue().isEmpty()) {
                rowToRemove.add(entry.getKey());
            }
        }
        for (GridRow row : rowToRemove) {
            gridViewSkin.deportedCells.remove(row);
        }
    }

    protected ScrollBar getVerticalBar() {
        return getVbar();
    }
    protected ScrollBar getHorizontalBar() {
        return getHbar();
    }

    List<T> getCells() {
        return ReflectionUtils.getCells(this);
    }

    /***************************************************************************
     *
     * Private Methods
     *
     * *************************************************************************/

    /**
     * WARNING : This is bad but no other options right now. This will find the
     * sheetChildren of the VirtualFlow, aka where the cells are kept and
     * clipped. See layoutFixedRows() or getTopRow() for use.
     *
     * @return
     */
    private List<Node> findSheetChildren(){
        if(!getChildren().isEmpty()){
            if(getChildren().get(0) instanceof Region){
                Region region = (Region) getChildren().get(0);
                if(!region.getChildrenUnmodifiable().isEmpty()){
                    if(region.getChildrenUnmodifiable().get(0) instanceof Group){
                        return ((Group)region.getChildrenUnmodifiable().get(0)).getChildren();
                    }
                }
            }
        }
        return new ArrayList<>();
    }
    
    /**
     * WARNING : This is bad but no other options right now. This will find the
     * corner where the two scrollBars are joigning.
     */
    private void findCorner() {
        if (!getChildren().isEmpty()) {
            for (Node node : getChildren()) {
                if (node instanceof StackPane) {
                    corner = (StackPane) node;
                }
            }
        }
    }
    
    /**
     * Layout the fixed rows to position them correctly
     */
    private void layoutFixedRows() {

		//We must have a cell in ViewPort because otherwise
        //we short-circuit the VirtualFlow.
<<<<<<< HEAD
        if (spreadSheetView.getFixedRows().size() > 0 && ReflectionUtils.getCellWithinViewPort(this, "getFirstVisibleCellWithinViewPort").isPresent()) {
=======
        if (!VerticalHeader.isFixedRowEmpty(spreadSheetView) && getFirstVisibleCellWithinViewPort() != null) {
>>>>>>> f4d14345
            sortRows();
            /**
             * What I do is just going after the VirtualFlow in order to ADD
             * (not replace like before) new rows at the top.
             *
             * If the VirtualFlow has the row, then I will hide mine and let him
             * handle. But if the row is missing, then I must show mine in order
             * to have the fixed row.
             */
            T row = null;
            Integer fixedRowIndex;
            
            rows:
            for (int i = spreadSheetView.getFixedRows().size() - 1; i >= 0; i--) {
                fixedRowIndex = spreadSheetView.getFixedRows().get(i);
<<<<<<< HEAD
                Optional<T> lastCell = (Optional<T>) ReflectionUtils.getCellWithinViewPort(this, "getLastVisibleCellWithinViewPort");
                // If the fixed row is out of bounds
                if(lastCell.isPresent() && fixedRowIndex > lastCell.get().getIndex()) {
=======
                if(spreadSheetView.isRowHidden(i)){
                    continue;
                }
                //Changing the index to viewRow.
                fixedRowIndex = spreadSheetView.getFilteredRow(fixedRowIndex);
                T lastCell = getLastVisibleCellWithinViewPort();
                //If the fixed row is out of bounds
                if (lastCell != null && fixedRowIndex > lastCell.getIndex()) {
>>>>>>> f4d14345
                    if (row != null) {
                        row.setVisible(false);
                        row.setManaged(false);
                        sheetChildren.remove(row);
                    }
                    continue;
                }

                //We see if the row is laid out by the VirtualFlow
                for (T virtualFlowCells : getCells()) {
                    if (virtualFlowCells.getIndex() > fixedRowIndex) {
                        break;
                    } else if (virtualFlowCells.getIndex() == fixedRowIndex) {
                        row = containsRows(fixedRowIndex);
                        if (row != null) {
                            row.setVisible(false);
                            row.setManaged(false);
                            sheetChildren.remove(row);
                        }
                        /**
                         * OLD COMMENT : We must push to Front only if the row
                         * is at the very top and has a risk to be recovered.
                         * This is happening only if this row is translated.
                         *
                         * NEW COMMENT: I'm not sure about this.. Since the
                         * fixedColumn are not in the special top row, we don't
                         * care if the row is pushed to front.. need
                         * investigation
                         */
                        virtualFlowCells.toFront();
                        continue rows;
                    }
                }
                
                row = containsRows(fixedRowIndex);
                if (row == null) {
                    /**
                     * getAvailableCell is not added our cell to the ViewPort in some cases.
                     * So we need to instantiate it ourselves.
                     */
                    // FIXME: JDK-9
                    // Method doesn't exist in base class
                    // row = getCreateCell().call(this);
                    row.getProperties().put("newcell", null); //$NON-NLS-1$
                	 
                    setCellIndex(row, fixedRowIndex);
                    ReflectionUtils.resizeCellSize(this, row);
                    myFixedCells.add(row);
                }
                
                /**
                 * Sometime, when we set a new Grid on a SpreadsheetView without recreating it,
                 * we can end up with some rows not being added to the ViewPort.
                 * So we must be sure it's in and add it ourself otherwise.
                 */
                if(!sheetChildren.contains(row)){
                    sheetChildren.add(row);
                }
               
                row.setManaged(true);
                row.setVisible(true);
                row.toFront();
                row.requestLayout();
                    }
                }
                }

    /**
     * Verify if the row has been added to myFixedCell
     *
     * @param i
     * @return
     */
    private T containsRows(int i) {
        for (T cell : myFixedCells) {
            if (cell.getIndex() == i) {
                return cell;
            }
        }
        return null;
    }
    /**
     * Sort the rows so that they stay in order for layout
     */
    private void sortRows() {
        final List<GridRow> temp = (List<GridRow>) getCells();
        final List<GridRow> tset = new ArrayList<>(temp);
        Collections.sort(tset, ROWCMP);
        for (final TableRow<ObservableList<SpreadsheetCell>> r : tset) {
            r.toFront();
        }
    }
    
    private final ChangeListener<Number> hBarValueChangeListener = new ChangeListener<>() {
        @Override
        public void changed(ObservableValue<? extends Number> ov, Number t, Number t1) {
            gridViewSkin.hBarValue.clear();
        }
    };

    private ScrollBar getHbar() {
        return ReflectionUtils.getBar(this, "getHBar").get();
    }
    private ScrollBar getVbar() {
        return ReflectionUtils.getBar(this, "getVBar").get();
    }
}

<|MERGE_RESOLUTION|>--- conflicted
+++ resolved
@@ -1,590 +1,560 @@
-/**
- * Copyright (c) 2013, 2016 ControlsFX
- * All rights reserved.
- *
- * Redistribution and use in source and binary forms, with or without
- * modification, are permitted provided that the following conditions are met:
- *     * Redistributions of source code must retain the above copyright
- * notice, this list of conditions and the following disclaimer.
- *     * Redistributions in binary form must reproduce the above copyright
- * notice, this list of conditions and the following disclaimer in the
- * documentation and/or other materials provided with the distribution.
- *     * Neither the name of ControlsFX, any associated website, nor the
- * names of its contributors may be used to endorse or promote products
- * derived from this software without specific prior written permission.
- *
- * THIS SOFTWARE IS PROVIDED BY THE COPYRIGHT HOLDERS AND CONTRIBUTORS "AS IS" AND
- * ANY EXPRESS OR IMPLIED WARRANTIES, INCLUDING, BUT NOT LIMITED TO, THE IMPLIED
- * WARRANTIES OF MERCHANTABILITY AND FITNESS FOR A PARTICULAR PURPOSE ARE
- * DISCLAIMED. IN NO EVENT SHALL CONTROLSFX BE LIABLE FOR ANY
- * DIRECT, INDIRECT, INCIDENTAL, SPECIAL, EXEMPLARY, OR CONSEQUENTIAL DAMAGES
- * (INCLUDING, BUT NOT LIMITED TO, PROCUREMENT OF SUBSTITUTE GOODS OR SERVICES;
- * LOSS OF USE, DATA, OR PROFITS; OR BUSINESS INTERRUPTION) HOWEVER CAUSED AND
- * ON ANY THEORY OF LIABILITY, WHETHER IN CONTRACT, STRICT LIABILITY, OR TORT
- * (INCLUDING NEGLIGENCE OR OTHERWISE) ARISING IN ANY WAY OUT OF THE USE OF THIS
- * SOFTWARE, EVEN IF ADVISED OF THE POSSIBILITY OF SUCH DAMAGE.
- */
-package impl.org.controlsfx.spreadsheet;
-
-<<<<<<< HEAD
-import impl.org.controlsfx.ReflectionUtils;
-=======
-import com.sun.javafx.scene.control.skin.VirtualFlow;
-import java.util.ArrayList;
-import java.util.Collections;
-import java.util.Comparator;
-import java.util.List;
-import java.util.Map.Entry;
-import java.util.Set;
->>>>>>> f4d14345
-import javafx.beans.Observable;
-import javafx.beans.binding.When;
-import javafx.beans.value.ChangeListener;
-import javafx.beans.value.ObservableValue;
-import javafx.collections.ObservableList;
-import javafx.geometry.Pos;
-import javafx.scene.Group;
-import javafx.scene.Node;
-import javafx.scene.control.IndexedCell;
-import javafx.scene.control.ScrollBar;
-import javafx.scene.control.TableRow;
-import javafx.scene.control.skin.VirtualFlow;
-import javafx.scene.input.MouseEvent;
-import javafx.scene.layout.Region;
-import javafx.scene.layout.StackPane;
-import javafx.scene.shape.Rectangle;
-import javafx.scene.transform.Scale;
-import org.controlsfx.control.spreadsheet.SpreadsheetCell;
-import org.controlsfx.control.spreadsheet.SpreadsheetView;
-
-import java.util.ArrayList;
-import java.util.Collections;
-import java.util.Comparator;
-import java.util.List;
-import java.util.Optional;
-
-final class GridVirtualFlow<T extends IndexedCell<?>> extends VirtualFlow<T> {
-    
-    /**
-     * With that comparator we can lay out our rows in the reverse order. That
-     * is to say from the bottom to the very top. In that manner we are sure
-     * that our spanning cells will COVER the cell below so we don't have any
-     * problems with missing hovering, the editor jammed etc.
-     * <br/>
-     *
-     * The only problem is for the fixed column but the {@link #getTopRow(int) }
-     * now returns the very first row and allow us to put some privileged
-     * TableCell in it if they feel the need to be on top in term of z-order.
-     *
-     * FIXME The best would be to put a TreeList of something like that in order
-     * not to sort the rows everytime, need investigation..
-     */
-    private static final Comparator<GridRow> ROWCMP = new Comparator<GridRow>() {
-        @Override
-        public int compare(GridRow firstRow, GridRow secondRow) {
-            //o1.getIndex() < o2.getIndex() ? -1 : +1;
-            return secondRow.getIndex() - firstRow.getIndex();
-        }
-    };
-
-    /***************************************************************************
-     *
-     * Private Fields
-     *
-     * *************************************************************************/
-    private SpreadsheetView spreadSheetView;
-    private final GridViewSkin gridViewSkin;
-    /**
-     * Store the fixedRow in order to place them at the top when necessary.
-     * That is to say, when the VirtualFlow has not already placed one.
-     */
-    private final ArrayList<T> myFixedCells = new ArrayList<>();
-    public final List<Node> sheetChildren;
-    private StackPane corner;
-    private Scale scale;
-
-    /***************************************************************************
-     *
-     * Constructor
-     *
-     * *************************************************************************/
-    public GridVirtualFlow(GridViewSkin gridViewSkin) {
-        super();
-        this.gridViewSkin = gridViewSkin;
-        final ChangeListener<Number> listenerY = new ChangeListener<Number>() {
-            @Override
-            public void changed(ObservableValue<? extends Number> ov, Number t, Number t1) {
-                layoutTotal();
-            }
-        };
-        getVbar().valueProperty().addListener(listenerY);
-        getHbar().valueProperty().addListener(hBarValueChangeListener);
-        widthProperty().addListener(hBarValueChangeListener);
-        
-        sheetChildren = findSheetChildren();
-        findCorner();
-        //When we click outside of the grid, we want to deselect all cells.
-        addEventHandler(MouseEvent.MOUSE_PRESSED, (MouseEvent event) -> {
-            if (event.getTarget().getClass() == GridRow.class) {
-                spreadSheetView.getSelectionModel().clearSelection();
-            }
-        });
-    }
-
-    /***************************************************************************
-     *
-     * Public Methods
-     *
-     * *************************************************************************/
-    public void init(SpreadsheetView spv) {
-        /**
-         * The idea is to work-around
-         * https://javafx-jira.kenai.com/browse/RT-36396 in order to have the
-         * same behavior between the vertical scrollBar and the horizontal
-         * scrollBar.
-         */
-        getHbar().maxProperty().addListener(new ChangeListener<Number>() {
-
-            @Override
-            public void changed(ObservableValue<? extends Number> observable, Number oldValue, Number newValue) {
-                //We want to go page by page.
-                getHbar().setBlockIncrement(getWidth());
-                getHbar().setUnitIncrement(newValue.doubleValue()/20);
-            }
-        });
-        scale = new Scale(1 / spv.getZoomFactor(), 1 / spv.getZoomFactor());
-        scale.setPivotX(getHbar().getWidth() / 2);
-        getHbar().getTransforms().add(scale);
-        getVbar().getTransforms().add(scale);
-        corner.getTransforms().add(scale);
-
-        this.spreadSheetView = spv;
-        
-        spreadSheetView.zoomFactorProperty().addListener((ObservableValue<? extends Number> observable, Number oldValue, Number newValue) -> {
-            scale.setX(1 / newValue.doubleValue());
-            scale.setY(1 / newValue.doubleValue());
-        });
-
-       
-        //We clip the rectangle selection with a rectangle, inception style.
-        Rectangle rec = new Rectangle();
-        rec.widthProperty().bind(widthProperty().subtract(new When(getVbar().visibleProperty()).then(getVbar().widthProperty()).otherwise(0)));
-        rec.heightProperty().bind(heightProperty().subtract(new When(getHbar().visibleProperty()).then(getHbar().heightProperty()).otherwise(0)));
-        gridViewSkin.rectangleSelection.setClip(rec);
-        
-        getChildren().add(gridViewSkin.rectangleSelection);
-        
-        spv.getFixedRows().addListener((Observable observable) -> {
-            List<T> toRemove = new ArrayList<>();
-            for (T cell : myFixedCells) {
-                if (!spv.getFixedRows().contains(spreadSheetView.getFilteredSourceIndex(cell.getIndex()))) {
-                    cell.setManaged(false);
-                    cell.setVisible(false);
-                    toRemove.add(cell);
-                }
-            }
-            myFixedCells.removeAll(toRemove);
-        });
-    }
-
-    // FIXME: JDK-9
-    // Method doesn't exist in base class
-    /*@Override
-    public void show(int index) {
-        super.show(index);
-        layoutTotal();
-        layoutFixedRows();
-    }*/
-
-    @Override
-    public void scrollTo(int index) {
-        //If we have some fixedRows, we check if the selected row is not below them
-        if (!getCells().isEmpty() && !VerticalHeader.isFixedRowEmpty(spreadSheetView)) {
-            double offset = gridViewSkin.getFixedRowHeight();
-
-            while (offset >= 0 && index > 0) {
-                index--;
-                offset -= gridViewSkin.getRowHeight(index);
-            }
-        }
-        super.scrollTo(index);
-
-        layoutTotal();
-        layoutFixedRows();
-                }
-
-    // FIXME: JDK-9
-    // Method doesn't exist in base class
-    /*@Override
-    public double adjustPixels(final double delta) {
-        final double returnValue = super.adjustPixels(delta);
-
-        layoutTotal();
-        layoutFixedRows();
-
-        return returnValue;
-    }*/
-    
-    List<T> getFixedCells(){
-        return myFixedCells;
-    }
-    /***************************************************************************
-     *
-     *  Protected Methods
-     *
-     * *************************************************************************/
-
-    /**
-     * We need to return here the very top row in term of "z-order". Because we
-     * will add in this row the TableCell that are in fixedColumn and which
-     * needs to be drawn on top of all others.
-     *
-     * @return
-     */
-    GridRow getTopRow() {
-        if (!sheetChildren.isEmpty()) {
-            /**
-             * When scrolling with mouse wheel, some row are present but will
-             * not be lay out. Thus we only consider the row with children as
-             * really available.
-             */
-            int i = sheetChildren.size() - 1;
-            while (((GridRow) sheetChildren.get(i)).getChildrenUnmodifiable().isEmpty() && i > 0) {
-                --i;
-            }
-            return (GridRow) sheetChildren.get(i);
-        }
-        return null;
-    }
-    
-    @Override
-    protected void layoutChildren() {
-        /**
-         * In fact, we must do a layout even when editing, because if the user
-         * resize the window during edition, if we block layout, the view will
-         * be in a wrong state.
-         */
-        if (spreadSheetView != null
-                /*&& (spreadSheetView.getEditingCell() == null || spreadSheetView
-                        .getEditingCell().getRow() == -1)*/) {
-            sortRows();
-            super.layoutChildren();
-            layoutTotal();
-            layoutFixedRows();
-            
-            /**
-             * Sometimes, the visible amount is not computed when we have few
-             * big rows. If we detect that case, we must compute it manually
-             * otherwise the Vbar is wrongly set.
-             */
-            if (getVbar().getVisibleAmount() == 0.0
-                    && getVbar().isVisible()
-                    && getCells().size() != getCellCount()) {
-                getVbar().setMax(1);
-                getVbar().setVisibleAmount(getCells().size() / (float) getCellCount());
-            }
-        }
-        /**
-         * If we have modify the Scale, the scrollBars will be smaller or
-         * bigger. But we want to have them the same size as before, so we
-         * reverse the effect of the scale applied, and place the bar to the
-         * proper space.
-         */
-        Pos pos = Pos.TOP_LEFT;
-        double width = getWidth();
-        double height = getHeight();
-        double top = getInsets().getTop();
-        double right = getInsets().getRight();
-        double left = getInsets().getLeft();
-        double bottom = getInsets().getBottom();
-        double scaleX = scale.getX();
-        double shift = 1 - scaleX;
-        double contentWidth = (width / scaleX) - left - right - getVbar().getWidth();
-        double contentHeight = (height / scaleX) - top - bottom - getHbar().getHeight();
-
-        //HBAR
-        /**
-         * Magic numbers coming out of nowhere but I don't understand why
-         * the bar are shifting away when zooming...
-         */
-        layoutInArea(getHbar(), 0 - shift * 10,
-                height - (getHbar().getHeight() * scaleX),
-                contentWidth, contentHeight,
-                0, null,
-                pos.getHpos(),
-                pos.getVpos());
-        //VBAR
-        layoutInArea(getVbar(), width - getVbar().getWidth() + shift,
-                0,
-                contentWidth, contentHeight,
-                0, null,
-                pos.getHpos(),
-                pos.getVpos());
-
-        //CORNER
-        if (corner != null) {
-            layoutInArea(corner, width - getVbar().getWidth() + shift,
-                    getHeight() - (getHbar().getHeight() * scaleX),
-                    corner.getWidth(), corner.getHeight(),
-                    0, null,
-                    pos.getHpos(),
-                    pos.getVpos());
-        }
-    }
-
-    /**
-     * Layout all the visible rows
-     */
-    protected void layoutTotal() {
-        sortRows();
-        removeDeportedCells();
-
-        // When scrolling fast with fixed Rows, cells is empty and not recreated..
-        if (getCells().isEmpty()) {
-<<<<<<< HEAD
-            ReflectionUtils.reconfigureCells(this);
-        }
-        
-=======
-            reconfigureCells();
-        } 
-       
->>>>>>> f4d14345
-        for (GridRow cell : (List<GridRow>)getCells()) {
-            if (cell != null && cell.getIndex() >= 0 && (!gridViewSkin.hBarValue.get(cell.getIndex()) || gridViewSkin.rowToLayout.get(cell.getIndex()))) {
-                cell.requestLayout();
-            }
-        }
-    }
-    
-    private void removeDeportedCells() {
-        /**
-         * When we layout, we also remove the cell that have been deported into
-         * other rows in order not to have some TableCell hanging out.
-         *
-         * When scrolling with mouse wheel, we will request the layout of all
-         * rows, but only one row will be really called. Thus by wiping entirely
-         * the deportedCell, all cells in fixedColumns are gone. So we must be
-         * smarter.
-         */
-        ArrayList<GridRow> rowToRemove = new ArrayList<>();
-        for (Entry<GridRow, Set<CellView>> entry : gridViewSkin.deportedCells.entrySet()) {
-            ArrayList<CellView> toRemove = new ArrayList<>();
-            for (CellView cell : entry.getValue()) {
-                //If we're not editing and the TableRow of the cell is not contained anymore, we remove.
-                if (!cell.isEditing() && !getCells().contains(cell.getTableRow())) {
-                    entry.getKey().removeCell(cell);
-                    toRemove.add(cell);
-                }
-            }
-            entry.getValue().removeAll(toRemove);
-            if (entry.getValue().isEmpty()) {
-                rowToRemove.add(entry.getKey());
-            }
-        }
-        for (GridRow row : rowToRemove) {
-            gridViewSkin.deportedCells.remove(row);
-        }
-    }
-
-    protected ScrollBar getVerticalBar() {
-        return getVbar();
-    }
-    protected ScrollBar getHorizontalBar() {
-        return getHbar();
-    }
-
-    List<T> getCells() {
-        return ReflectionUtils.getCells(this);
-    }
-
-    /***************************************************************************
-     *
-     * Private Methods
-     *
-     * *************************************************************************/
-
-    /**
-     * WARNING : This is bad but no other options right now. This will find the
-     * sheetChildren of the VirtualFlow, aka where the cells are kept and
-     * clipped. See layoutFixedRows() or getTopRow() for use.
-     *
-     * @return
-     */
-    private List<Node> findSheetChildren(){
-        if(!getChildren().isEmpty()){
-            if(getChildren().get(0) instanceof Region){
-                Region region = (Region) getChildren().get(0);
-                if(!region.getChildrenUnmodifiable().isEmpty()){
-                    if(region.getChildrenUnmodifiable().get(0) instanceof Group){
-                        return ((Group)region.getChildrenUnmodifiable().get(0)).getChildren();
-                    }
-                }
-            }
-        }
-        return new ArrayList<>();
-    }
-    
-    /**
-     * WARNING : This is bad but no other options right now. This will find the
-     * corner where the two scrollBars are joigning.
-     */
-    private void findCorner() {
-        if (!getChildren().isEmpty()) {
-            for (Node node : getChildren()) {
-                if (node instanceof StackPane) {
-                    corner = (StackPane) node;
-                }
-            }
-        }
-    }
-    
-    /**
-     * Layout the fixed rows to position them correctly
-     */
-    private void layoutFixedRows() {
-
-		//We must have a cell in ViewPort because otherwise
-        //we short-circuit the VirtualFlow.
-<<<<<<< HEAD
-        if (spreadSheetView.getFixedRows().size() > 0 && ReflectionUtils.getCellWithinViewPort(this, "getFirstVisibleCellWithinViewPort").isPresent()) {
-=======
-        if (!VerticalHeader.isFixedRowEmpty(spreadSheetView) && getFirstVisibleCellWithinViewPort() != null) {
->>>>>>> f4d14345
-            sortRows();
-            /**
-             * What I do is just going after the VirtualFlow in order to ADD
-             * (not replace like before) new rows at the top.
-             *
-             * If the VirtualFlow has the row, then I will hide mine and let him
-             * handle. But if the row is missing, then I must show mine in order
-             * to have the fixed row.
-             */
-            T row = null;
-            Integer fixedRowIndex;
-            
-            rows:
-            for (int i = spreadSheetView.getFixedRows().size() - 1; i >= 0; i--) {
-                fixedRowIndex = spreadSheetView.getFixedRows().get(i);
-<<<<<<< HEAD
-                Optional<T> lastCell = (Optional<T>) ReflectionUtils.getCellWithinViewPort(this, "getLastVisibleCellWithinViewPort");
-                // If the fixed row is out of bounds
-                if(lastCell.isPresent() && fixedRowIndex > lastCell.get().getIndex()) {
-=======
-                if(spreadSheetView.isRowHidden(i)){
-                    continue;
-                }
-                //Changing the index to viewRow.
-                fixedRowIndex = spreadSheetView.getFilteredRow(fixedRowIndex);
-                T lastCell = getLastVisibleCellWithinViewPort();
-                //If the fixed row is out of bounds
-                if (lastCell != null && fixedRowIndex > lastCell.getIndex()) {
->>>>>>> f4d14345
-                    if (row != null) {
-                        row.setVisible(false);
-                        row.setManaged(false);
-                        sheetChildren.remove(row);
-                    }
-                    continue;
-                }
-
-                //We see if the row is laid out by the VirtualFlow
-                for (T virtualFlowCells : getCells()) {
-                    if (virtualFlowCells.getIndex() > fixedRowIndex) {
-                        break;
-                    } else if (virtualFlowCells.getIndex() == fixedRowIndex) {
-                        row = containsRows(fixedRowIndex);
-                        if (row != null) {
-                            row.setVisible(false);
-                            row.setManaged(false);
-                            sheetChildren.remove(row);
-                        }
-                        /**
-                         * OLD COMMENT : We must push to Front only if the row
-                         * is at the very top and has a risk to be recovered.
-                         * This is happening only if this row is translated.
-                         *
-                         * NEW COMMENT: I'm not sure about this.. Since the
-                         * fixedColumn are not in the special top row, we don't
-                         * care if the row is pushed to front.. need
-                         * investigation
-                         */
-                        virtualFlowCells.toFront();
-                        continue rows;
-                    }
-                }
-                
-                row = containsRows(fixedRowIndex);
-                if (row == null) {
-                    /**
-                     * getAvailableCell is not added our cell to the ViewPort in some cases.
-                     * So we need to instantiate it ourselves.
-                     */
-                    // FIXME: JDK-9
-                    // Method doesn't exist in base class
-                    // row = getCreateCell().call(this);
-                    row.getProperties().put("newcell", null); //$NON-NLS-1$
-                	 
-                    setCellIndex(row, fixedRowIndex);
-                    ReflectionUtils.resizeCellSize(this, row);
-                    myFixedCells.add(row);
-                }
-                
-                /**
-                 * Sometime, when we set a new Grid on a SpreadsheetView without recreating it,
-                 * we can end up with some rows not being added to the ViewPort.
-                 * So we must be sure it's in and add it ourself otherwise.
-                 */
-                if(!sheetChildren.contains(row)){
-                    sheetChildren.add(row);
-                }
-               
-                row.setManaged(true);
-                row.setVisible(true);
-                row.toFront();
-                row.requestLayout();
-                    }
-                }
-                }
-
-    /**
-     * Verify if the row has been added to myFixedCell
-     *
-     * @param i
-     * @return
-     */
-    private T containsRows(int i) {
-        for (T cell : myFixedCells) {
-            if (cell.getIndex() == i) {
-                return cell;
-            }
-        }
-        return null;
-    }
-    /**
-     * Sort the rows so that they stay in order for layout
-     */
-    private void sortRows() {
-        final List<GridRow> temp = (List<GridRow>) getCells();
-        final List<GridRow> tset = new ArrayList<>(temp);
-        Collections.sort(tset, ROWCMP);
-        for (final TableRow<ObservableList<SpreadsheetCell>> r : tset) {
-            r.toFront();
-        }
-    }
-    
-    private final ChangeListener<Number> hBarValueChangeListener = new ChangeListener<>() {
-        @Override
-        public void changed(ObservableValue<? extends Number> ov, Number t, Number t1) {
-            gridViewSkin.hBarValue.clear();
-        }
-    };
-
-    private ScrollBar getHbar() {
-        return ReflectionUtils.getBar(this, "getHBar").get();
-    }
-    private ScrollBar getVbar() {
-        return ReflectionUtils.getBar(this, "getVBar").get();
-    }
-}
-
+/**
+ * Copyright (c) 2013, 2016 ControlsFX
+ * All rights reserved.
+ *
+ * Redistribution and use in source and binary forms, with or without
+ * modification, are permitted provided that the following conditions are met:
+ *     * Redistributions of source code must retain the above copyright
+ * notice, this list of conditions and the following disclaimer.
+ *     * Redistributions in binary form must reproduce the above copyright
+ * notice, this list of conditions and the following disclaimer in the
+ * documentation and/or other materials provided with the distribution.
+ *     * Neither the name of ControlsFX, any associated website, nor the
+ * names of its contributors may be used to endorse or promote products
+ * derived from this software without specific prior written permission.
+ *
+ * THIS SOFTWARE IS PROVIDED BY THE COPYRIGHT HOLDERS AND CONTRIBUTORS "AS IS" AND
+ * ANY EXPRESS OR IMPLIED WARRANTIES, INCLUDING, BUT NOT LIMITED TO, THE IMPLIED
+ * WARRANTIES OF MERCHANTABILITY AND FITNESS FOR A PARTICULAR PURPOSE ARE
+ * DISCLAIMED. IN NO EVENT SHALL CONTROLSFX BE LIABLE FOR ANY
+ * DIRECT, INDIRECT, INCIDENTAL, SPECIAL, EXEMPLARY, OR CONSEQUENTIAL DAMAGES
+ * (INCLUDING, BUT NOT LIMITED TO, PROCUREMENT OF SUBSTITUTE GOODS OR SERVICES;
+ * LOSS OF USE, DATA, OR PROFITS; OR BUSINESS INTERRUPTION) HOWEVER CAUSED AND
+ * ON ANY THEORY OF LIABILITY, WHETHER IN CONTRACT, STRICT LIABILITY, OR TORT
+ * (INCLUDING NEGLIGENCE OR OTHERWISE) ARISING IN ANY WAY OUT OF THE USE OF THIS
+ * SOFTWARE, EVEN IF ADVISED OF THE POSSIBILITY OF SUCH DAMAGE.
+ */
+package impl.org.controlsfx.spreadsheet;
+
+import impl.org.controlsfx.ReflectionUtils;
+import javafx.beans.Observable;
+import javafx.beans.binding.When;
+import javafx.beans.value.ChangeListener;
+import javafx.beans.value.ObservableValue;
+import javafx.collections.ObservableList;
+import javafx.geometry.Pos;
+import javafx.scene.Group;
+import javafx.scene.Node;
+import javafx.scene.control.IndexedCell;
+import javafx.scene.control.ScrollBar;
+import javafx.scene.control.TableRow;
+import javafx.scene.control.skin.VirtualFlow;
+import javafx.scene.input.MouseEvent;
+import javafx.scene.layout.Region;
+import javafx.scene.layout.StackPane;
+import javafx.scene.shape.Rectangle;
+import javafx.scene.transform.Scale;
+import org.controlsfx.control.spreadsheet.SpreadsheetCell;
+import org.controlsfx.control.spreadsheet.SpreadsheetView;
+
+import java.util.*;
+
+final class GridVirtualFlow<T extends IndexedCell<?>> extends VirtualFlow<T> {
+    
+    /**
+     * With that comparator we can lay out our rows in the reverse order. That
+     * is to say from the bottom to the very top. In that manner we are sure
+     * that our spanning cells will COVER the cell below so we don't have any
+     * problems with missing hovering, the editor jammed etc.
+     * <br/>
+     *
+     * The only problem is for the fixed column but the {@link #getTopRow(int) }
+     * now returns the very first row and allow us to put some privileged
+     * TableCell in it if they feel the need to be on top in term of z-order.
+     *
+     * FIXME The best would be to put a TreeList of something like that in order
+     * not to sort the rows everytime, need investigation..
+     */
+    private static final Comparator<GridRow> ROWCMP = new Comparator<GridRow>() {
+        @Override
+        public int compare(GridRow firstRow, GridRow secondRow) {
+            //o1.getIndex() < o2.getIndex() ? -1 : +1;
+            return secondRow.getIndex() - firstRow.getIndex();
+        }
+    };
+
+    /***************************************************************************
+     *
+     * Private Fields
+     *
+     * *************************************************************************/
+    private SpreadsheetView spreadSheetView;
+    private final GridViewSkin gridViewSkin;
+    /**
+     * Store the fixedRow in order to place them at the top when necessary.
+     * That is to say, when the VirtualFlow has not already placed one.
+     */
+    private final ArrayList<T> myFixedCells = new ArrayList<>();
+    public final List<Node> sheetChildren;
+    private StackPane corner;
+    private Scale scale;
+
+    /***************************************************************************
+     *
+     * Constructor
+     *
+     * *************************************************************************/
+    public GridVirtualFlow(GridViewSkin gridViewSkin) {
+        super();
+        this.gridViewSkin = gridViewSkin;
+        final ChangeListener<Number> listenerY = new ChangeListener<Number>() {
+            @Override
+            public void changed(ObservableValue<? extends Number> ov, Number t, Number t1) {
+                layoutTotal();
+            }
+        };
+        getVbar().valueProperty().addListener(listenerY);
+        getHbar().valueProperty().addListener(hBarValueChangeListener);
+        widthProperty().addListener(hBarValueChangeListener);
+        
+        sheetChildren = findSheetChildren();
+        findCorner();
+        //When we click outside of the grid, we want to deselect all cells.
+        addEventHandler(MouseEvent.MOUSE_PRESSED, (MouseEvent event) -> {
+            if (event.getTarget().getClass() == GridRow.class) {
+                spreadSheetView.getSelectionModel().clearSelection();
+            }
+        });
+    }
+
+    /***************************************************************************
+     *
+     * Public Methods
+     *
+     * *************************************************************************/
+    public void init(SpreadsheetView spv) {
+        /**
+         * The idea is to work-around
+         * https://javafx-jira.kenai.com/browse/RT-36396 in order to have the
+         * same behavior between the vertical scrollBar and the horizontal
+         * scrollBar.
+         */
+        getHbar().maxProperty().addListener(new ChangeListener<Number>() {
+
+            @Override
+            public void changed(ObservableValue<? extends Number> observable, Number oldValue, Number newValue) {
+                //We want to go page by page.
+                getHbar().setBlockIncrement(getWidth());
+                getHbar().setUnitIncrement(newValue.doubleValue()/20);
+            }
+        });
+        scale = new Scale(1 / spv.getZoomFactor(), 1 / spv.getZoomFactor());
+        scale.setPivotX(getHbar().getWidth() / 2);
+        getHbar().getTransforms().add(scale);
+        getVbar().getTransforms().add(scale);
+        corner.getTransforms().add(scale);
+
+        this.spreadSheetView = spv;
+        
+        spreadSheetView.zoomFactorProperty().addListener((ObservableValue<? extends Number> observable, Number oldValue, Number newValue) -> {
+            scale.setX(1 / newValue.doubleValue());
+            scale.setY(1 / newValue.doubleValue());
+        });
+
+       
+        //We clip the rectangle selection with a rectangle, inception style.
+        Rectangle rec = new Rectangle();
+        rec.widthProperty().bind(widthProperty().subtract(new When(getVbar().visibleProperty()).then(getVbar().widthProperty()).otherwise(0)));
+        rec.heightProperty().bind(heightProperty().subtract(new When(getHbar().visibleProperty()).then(getHbar().heightProperty()).otherwise(0)));
+        gridViewSkin.rectangleSelection.setClip(rec);
+        
+        getChildren().add(gridViewSkin.rectangleSelection);
+        
+        spv.getFixedRows().addListener((Observable observable) -> {
+            List<T> toRemove = new ArrayList<>();
+            for (T cell : myFixedCells) {
+                if (!spv.getFixedRows().contains(spreadSheetView.getFilteredSourceIndex(cell.getIndex()))) {
+                    cell.setManaged(false);
+                    cell.setVisible(false);
+                    toRemove.add(cell);
+                }
+            }
+            myFixedCells.removeAll(toRemove);
+        });
+    }
+
+    // FIXME: JDK-9
+    // Method doesn't exist in base class
+    /*@Override
+    public void show(int index) {
+        super.show(index);
+        layoutTotal();
+        layoutFixedRows();
+    }*/
+
+    @Override
+    public void scrollTo(int index) {
+        //If we have some fixedRows, we check if the selected row is not below them
+        if (!getCells().isEmpty() && !VerticalHeader.isFixedRowEmpty(spreadSheetView)) {
+            double offset = gridViewSkin.getFixedRowHeight();
+
+            while (offset >= 0 && index > 0) {
+                index--;
+                offset -= gridViewSkin.getRowHeight(index);
+            }
+        }
+        super.scrollTo(index);
+
+        layoutTotal();
+        layoutFixedRows();
+                }
+
+    // FIXME: JDK-9
+    // Method doesn't exist in base class
+    /*@Override
+    public double adjustPixels(final double delta) {
+        final double returnValue = super.adjustPixels(delta);
+
+        layoutTotal();
+        layoutFixedRows();
+
+        return returnValue;
+    }*/
+    
+    List<T> getFixedCells(){
+        return myFixedCells;
+    }
+    /***************************************************************************
+     *
+     *  Protected Methods
+     *
+     * *************************************************************************/
+
+    /**
+     * We need to return here the very top row in term of "z-order". Because we
+     * will add in this row the TableCell that are in fixedColumn and which
+     * needs to be drawn on top of all others.
+     *
+     * @return
+     */
+    GridRow getTopRow() {
+        if (!sheetChildren.isEmpty()) {
+            /**
+             * When scrolling with mouse wheel, some row are present but will
+             * not be lay out. Thus we only consider the row with children as
+             * really available.
+             */
+            int i = sheetChildren.size() - 1;
+            while (((GridRow) sheetChildren.get(i)).getChildrenUnmodifiable().isEmpty() && i > 0) {
+                --i;
+            }
+            return (GridRow) sheetChildren.get(i);
+        }
+        return null;
+    }
+    
+    @Override
+    protected void layoutChildren() {
+        /**
+         * In fact, we must do a layout even when editing, because if the user
+         * resize the window during edition, if we block layout, the view will
+         * be in a wrong state.
+         */
+        if (spreadSheetView != null
+                /*&& (spreadSheetView.getEditingCell() == null || spreadSheetView
+                        .getEditingCell().getRow() == -1)*/) {
+            sortRows();
+            super.layoutChildren();
+            layoutTotal();
+            layoutFixedRows();
+            
+            /**
+             * Sometimes, the visible amount is not computed when we have few
+             * big rows. If we detect that case, we must compute it manually
+             * otherwise the Vbar is wrongly set.
+             */
+            if (getVbar().getVisibleAmount() == 0.0
+                    && getVbar().isVisible()
+                    && getCells().size() != getCellCount()) {
+                getVbar().setMax(1);
+                getVbar().setVisibleAmount(getCells().size() / (float) getCellCount());
+            }
+        }
+        /**
+         * If we have modify the Scale, the scrollBars will be smaller or
+         * bigger. But we want to have them the same size as before, so we
+         * reverse the effect of the scale applied, and place the bar to the
+         * proper space.
+         */
+        Pos pos = Pos.TOP_LEFT;
+        double width = getWidth();
+        double height = getHeight();
+        double top = getInsets().getTop();
+        double right = getInsets().getRight();
+        double left = getInsets().getLeft();
+        double bottom = getInsets().getBottom();
+        double scaleX = scale.getX();
+        double shift = 1 - scaleX;
+        double contentWidth = (width / scaleX) - left - right - getVbar().getWidth();
+        double contentHeight = (height / scaleX) - top - bottom - getHbar().getHeight();
+
+        //HBAR
+        /**
+         * Magic numbers coming out of nowhere but I don't understand why
+         * the bar are shifting away when zooming...
+         */
+        layoutInArea(getHbar(), 0 - shift * 10,
+                height - (getHbar().getHeight() * scaleX),
+                contentWidth, contentHeight,
+                0, null,
+                pos.getHpos(),
+                pos.getVpos());
+        //VBAR
+        layoutInArea(getVbar(), width - getVbar().getWidth() + shift,
+                0,
+                contentWidth, contentHeight,
+                0, null,
+                pos.getHpos(),
+                pos.getVpos());
+
+        //CORNER
+        if (corner != null) {
+            layoutInArea(corner, width - getVbar().getWidth() + shift,
+                    getHeight() - (getHbar().getHeight() * scaleX),
+                    corner.getWidth(), corner.getHeight(),
+                    0, null,
+                    pos.getHpos(),
+                    pos.getVpos());
+        }
+    }
+
+    /**
+     * Layout all the visible rows
+     */
+    protected void layoutTotal() {
+        sortRows();
+        removeDeportedCells();
+
+        // When scrolling fast with fixed Rows, cells is empty and not recreated..
+        if (getCells().isEmpty()) {
+            ReflectionUtils.reconfigureCells(this);
+        }
+
+        for (GridRow cell : (List<GridRow>)getCells()) {
+            if (cell != null && cell.getIndex() >= 0 && (!gridViewSkin.hBarValue.get(cell.getIndex()) || gridViewSkin.rowToLayout.get(cell.getIndex()))) {
+                cell.requestLayout();
+            }
+        }
+    }
+
+    private void removeDeportedCells() {
+        /**
+         * When we layout, we also remove the cell that have been deported into
+         * other rows in order not to have some TableCell hanging out.
+         *
+         * When scrolling with mouse wheel, we will request the layout of all
+         * rows, but only one row will be really called. Thus by wiping entirely
+         * the deportedCell, all cells in fixedColumns are gone. So we must be
+         * smarter.
+         */
+        ArrayList<GridRow> rowToRemove = new ArrayList<>();
+        for (Map.Entry<GridRow, Set<CellView>> entry : gridViewSkin.deportedCells.entrySet()) {
+            ArrayList<CellView> toRemove = new ArrayList<>();
+            for (CellView cell : entry.getValue()) {
+                //If we're not editing and the TableRow of the cell is not contained anymore, we remove.
+                if (!cell.isEditing() && !getCells().contains(cell.getTableRow())) {
+                    entry.getKey().removeCell(cell);
+                    toRemove.add(cell);
+                }
+            }
+            entry.getValue().removeAll(toRemove);
+            if (entry.getValue().isEmpty()) {
+                rowToRemove.add(entry.getKey());
+            }
+        }
+        for (GridRow row : rowToRemove) {
+            gridViewSkin.deportedCells.remove(row);
+        }
+    }
+
+    protected ScrollBar getVerticalBar() {
+        return getVbar();
+    }
+    protected ScrollBar getHorizontalBar() {
+        return getHbar();
+    }
+
+    List<T> getCells() {
+        return ReflectionUtils.getCells(this);
+    }
+
+    /***************************************************************************
+     *
+     * Private Methods
+     *
+     * *************************************************************************/
+
+    /**
+     * WARNING : This is bad but no other options right now. This will find the
+     * sheetChildren of the VirtualFlow, aka where the cells are kept and
+     * clipped. See layoutFixedRows() or getTopRow() for use.
+     *
+     * @return
+     */
+    private List<Node> findSheetChildren(){
+        if(!getChildren().isEmpty()){
+            if(getChildren().get(0) instanceof Region){
+                Region region = (Region) getChildren().get(0);
+                if(!region.getChildrenUnmodifiable().isEmpty()){
+                    if(region.getChildrenUnmodifiable().get(0) instanceof Group){
+                        return ((Group)region.getChildrenUnmodifiable().get(0)).getChildren();
+                    }
+                }
+            }
+        }
+        return new ArrayList<>();
+    }
+    
+    /**
+     * WARNING : This is bad but no other options right now. This will find the
+     * corner where the two scrollBars are joigning.
+     */
+    private void findCorner() {
+        if (!getChildren().isEmpty()) {
+            for (Node node : getChildren()) {
+                if (node instanceof StackPane) {
+                    corner = (StackPane) node;
+                }
+            }
+        }
+    }
+    
+    /**
+     * Layout the fixed rows to position them correctly
+     */
+    private void layoutFixedRows() {
+
+		//We must have a cell in ViewPort because otherwise
+        //we short-circuit the VirtualFlow.
+        if (!VerticalHeader.isFixedRowEmpty(spreadSheetView) && ReflectionUtils.getCellWithinViewPort(this, "getFirstVisibleCellWithinViewPort").isPresent()) {
+            sortRows();
+            /**
+             * What I do is just going after the VirtualFlow in order to ADD
+             * (not replace like before) new rows at the top.
+             *
+             * If the VirtualFlow has the row, then I will hide mine and let him
+             * handle. But if the row is missing, then I must show mine in order
+             * to have the fixed row.
+             */
+            T row = null;
+            Integer fixedRowIndex;
+            
+            rows:
+            for (int i = spreadSheetView.getFixedRows().size() - 1; i >= 0; i--) {
+                fixedRowIndex = spreadSheetView.getFixedRows().get(i);
+                if(spreadSheetView.isRowHidden(i)){
+                    continue;
+                }
+                //Changing the index to viewRow.
+                fixedRowIndex = spreadSheetView.getFilteredRow(fixedRowIndex);
+                Optional<T> lastCell = (Optional<T>) ReflectionUtils.getCellWithinViewPort(this, "getLastVisibleCellWithinViewPort");
+                // If the fixed row is out of bounds
+                if(lastCell.isPresent() && fixedRowIndex > lastCell.get().getIndex()) {
+                    if (row != null) {
+                        row.setVisible(false);
+                        row.setManaged(false);
+                        sheetChildren.remove(row);
+                    }
+                    continue;
+                }
+
+                //We see if the row is laid out by the VirtualFlow
+                for (T virtualFlowCells : getCells()) {
+                    if (virtualFlowCells.getIndex() > fixedRowIndex) {
+                        break;
+                    } else if (virtualFlowCells.getIndex() == fixedRowIndex) {
+                        row = containsRows(fixedRowIndex);
+                        if (row != null) {
+                            row.setVisible(false);
+                            row.setManaged(false);
+                            sheetChildren.remove(row);
+                        }
+                        /**
+                         * OLD COMMENT : We must push to Front only if the row
+                         * is at the very top and has a risk to be recovered.
+                         * This is happening only if this row is translated.
+                         *
+                         * NEW COMMENT: I'm not sure about this.. Since the
+                         * fixedColumn are not in the special top row, we don't
+                         * care if the row is pushed to front.. need
+                         * investigation
+                         */
+                        virtualFlowCells.toFront();
+                        continue rows;
+                    }
+                }
+                
+                row = containsRows(fixedRowIndex);
+                if (row == null) {
+                    /**
+                     * getAvailableCell is not added our cell to the ViewPort in some cases.
+                     * So we need to instantiate it ourselves.
+                     */
+                    // FIXME: JDK-9
+                    // Method doesn't exist in base class
+                    // row = getCreateCell().call(this);
+                    row.getProperties().put("newcell", null); //$NON-NLS-1$
+                	 
+                    setCellIndex(row, fixedRowIndex);
+                    ReflectionUtils.resizeCellSize(this, row);
+                    myFixedCells.add(row);
+                }
+                
+                /**
+                 * Sometime, when we set a new Grid on a SpreadsheetView without recreating it,
+                 * we can end up with some rows not being added to the ViewPort.
+                 * So we must be sure it's in and add it ourself otherwise.
+                 */
+                if(!sheetChildren.contains(row)){
+                    sheetChildren.add(row);
+                }
+               
+                row.setManaged(true);
+                row.setVisible(true);
+                row.toFront();
+                row.requestLayout();
+            }
+        }
+    }
+
+    /**
+     * Verify if the row has been added to myFixedCell
+     *
+     * @param i
+     * @return
+     */
+    private T containsRows(int i) {
+        for (T cell : myFixedCells) {
+            if (cell.getIndex() == i) {
+                return cell;
+            }
+        }
+        return null;
+    }
+    /**
+     * Sort the rows so that they stay in order for layout
+     */
+    private void sortRows() {
+        final List<GridRow> temp = (List<GridRow>) getCells();
+        final List<GridRow> tset = new ArrayList<>(temp);
+        Collections.sort(tset, ROWCMP);
+        for (final TableRow<ObservableList<SpreadsheetCell>> r : tset) {
+            r.toFront();
+        }
+    }
+    
+    private final ChangeListener<Number> hBarValueChangeListener = new ChangeListener<>() {
+        @Override
+        public void changed(ObservableValue<? extends Number> ov, Number t, Number t1) {
+            gridViewSkin.hBarValue.clear();
+        }
+    };
+
+    private ScrollBar getHbar() {
+        return ReflectionUtils.getBar(this, "getHBar").get();
+    }
+    private ScrollBar getVbar() {
+        return ReflectionUtils.getBar(this, "getVBar").get();
+    }
+}
+