module org.controlsfx.samples {

    requires java.desktop;
    requires org.controlsfx.controls;
    requires org.controlsfx.fxsampler;

    exports org.controlsfx.samples to javafx.graphics;
    exports org.controlsfx.samples.actions to org.controlsfx.fxsampler;
    exports org.controlsfx.samples.button to org.controlsfx.fxsampler;
    exports org.controlsfx.samples.checked to org.controlsfx.fxsampler;
    exports org.controlsfx.samples.dialogs to org.controlsfx.fxsampler;
    exports org.controlsfx.samples.propertysheet to org.controlsfx.fxsampler;
    exports org.controlsfx.samples.tablefilter to org.controlsfx.fxsampler;
    exports org.controlsfx.samples.tableview to org.controlsfx.fxsampler;
    exports org.controlsfx.samples.textfields to org.controlsfx.fxsampler;
<<<<<<< HEAD
    exports org.controlsfx.samples.spreadsheet to org.controlsfx.fxsampler;
    
=======

>>>>>>> 88bfb03a
    opens org.controlsfx.samples;
    opens org.controlsfx.samples.dialogs;
    opens org.controlsfx.samples.actions to org.controlsfx.controls;
    opens org.controlsfx.samples.tableview to javafx.base;
<<<<<<< HEAD
    opens org.controlsfx.samples.spreadsheet to javafx.graphics;
    
=======

>>>>>>> 88bfb03a
    provides fxsampler.FXSamplerProject with org.controlsfx.ControlsFXSampler;
}<|MERGE_RESOLUTION|>--- conflicted
+++ resolved
@@ -13,21 +13,13 @@
     exports org.controlsfx.samples.tablefilter to org.controlsfx.fxsampler;
     exports org.controlsfx.samples.tableview to org.controlsfx.fxsampler;
     exports org.controlsfx.samples.textfields to org.controlsfx.fxsampler;
-<<<<<<< HEAD
     exports org.controlsfx.samples.spreadsheet to org.controlsfx.fxsampler;
     
-=======
-
->>>>>>> 88bfb03a
     opens org.controlsfx.samples;
     opens org.controlsfx.samples.dialogs;
     opens org.controlsfx.samples.actions to org.controlsfx.controls;
     opens org.controlsfx.samples.tableview to javafx.base;
-<<<<<<< HEAD
     opens org.controlsfx.samples.spreadsheet to javafx.graphics;
     
-=======
-
->>>>>>> 88bfb03a
     provides fxsampler.FXSamplerProject with org.controlsfx.ControlsFXSampler;
 }