<<<<<<< HEAD
/**
 * Copyright (c) 2014, ControlsFX
 * All rights reserved.
 *
 * Redistribution and use in source and binary forms, with or without
 * modification, are permitted provided that the following conditions are met:
 *     * Redistributions of source code must retain the above copyright
 * notice, this list of conditions and the following disclaimer.
 *     * Redistributions in binary form must reproduce the above copyright
 * notice, this list of conditions and the following disclaimer in the
 * documentation and/or other materials provided with the distribution.
 *     * Neither the name of ControlsFX, any associated website, nor the
 * names of its contributors may be used to endorse or promote products
 * derived from this software without specific prior written permission.
 *
 * THIS SOFTWARE IS PROVIDED BY THE COPYRIGHT HOLDERS AND CONTRIBUTORS "AS IS" AND
 * ANY EXPRESS OR IMPLIED WARRANTIES, INCLUDING, BUT NOT LIMITED TO, THE IMPLIED
 * WARRANTIES OF MERCHANTABILITY AND FITNESS FOR A PARTICULAR PURPOSE ARE
 * DISCLAIMED. IN NO EVENT SHALL CONTROLSFX BE LIABLE FOR ANY
 * DIRECT, INDIRECT, INCIDENTAL, SPECIAL, EXEMPLARY, OR CONSEQUENTIAL DAMAGES
 * (INCLUDING, BUT NOT LIMITED TO, PROCUREMENT OF SUBSTITUTE GOODS OR SERVICES;
 * LOSS OF USE, DATA, OR PROFITS; OR BUSINESS INTERRUPTION) HOWEVER CAUSED AND
 * ON ANY THEORY OF LIABILITY, WHETHER IN CONTRACT, STRICT LIABILITY, OR TORT
 * (INCLUDING NEGLIGENCE OR OTHERWISE) ARISING IN ANY WAY OUT OF THE USE OF THIS
 * SOFTWARE, EVEN IF ADVISED OF THE POSSIBILITY OF SUCH DAMAGE.
 */
package org.controlsfx.validation.decorator;

import java.util.Arrays;
import java.util.Collection;

import org.controlsfx.control.decoration.Decoration;
import org.controlsfx.control.decoration.GraphicDecoration;
import org.controlsfx.validation.Severity;
import org.controlsfx.validation.ValidationMessage;

import javafx.geometry.Pos;
import javafx.scene.Node;
import javafx.scene.control.Label;
import javafx.scene.control.Tooltip;
import javafx.scene.image.Image;
import javafx.scene.image.ImageView;

/**
 * Validation decorator to decorate validation state using images 
 */
public class GraphicValidationDecorator implements ValidationDecorator {

    // TODO we shouldn't hardcode this - defer to CSS eventually
	
    private static final Image ERROR_IMAGE = new Image("/impl/org/controlsfx/control/validation/decoration-error.png");
    private static final Image WARNING_IMAGE = new Image("/impl/org/controlsfx/control/validation/decoration-warning.png");

    private static final String SHADOW_EFFECT = "-fx-effect: dropshadow(three-pass-box, rgba(0,0,0,0.8), 10, 0, 0, 0);";
    private static final String TOOLTIP_COMMON_EFFECTS = "-fx-font-weight: bold; -fx-padding: 5; -fx-border-width:1;";
    
    private static final String ERROR_TOOLTIP_EFFECT = SHADOW_EFFECT + TOOLTIP_COMMON_EFFECTS
            + "-fx-background-color: FBEFEF; -fx-text-fill: cc0033; -fx-border-color:cc0033;";

    private static final String WARNING_TOOLTIP_EFFECT = SHADOW_EFFECT + TOOLTIP_COMMON_EFFECTS
            + "-fx-background-color: FFFFCC; -fx-text-fill: CC9900; -fx-border-color: CC9900;";

    /**
     * Creates default instance
     */
    public GraphicValidationDecorator() {

    }

    // TODO write javadoc that users should override these methods to customise
    // the error / warning / success nodes to use 
    protected Node createErrorNode() {
        return new ImageView(ERROR_IMAGE);
    }

    protected Node createWarningNode() {
        return new ImageView(WARNING_IMAGE);
    }

    private Node createDecorationNode(ValidationMessage message) {
        Node graphic = Severity.ERROR == message.getSeverity() ? createErrorNode() : createWarningNode();
        graphic.setStyle(SHADOW_EFFECT);
        Label label = new Label();
        label.setGraphic(graphic);
        label.setTooltip(createTooltip(message));
        label.setAlignment(Pos.CENTER);
        return label;
    }

    protected Tooltip createTooltip(ValidationMessage message) {
        Tooltip tooltip = new Tooltip(message.getText());
        tooltip.setOpacity(.9);
        tooltip.setAutoFix(true);
        tooltip.setStyle( Severity.ERROR == message.getSeverity()? ERROR_TOOLTIP_EFFECT: WARNING_TOOLTIP_EFFECT);
        return tooltip;
    }

    /**
     * {@inheritDoc}
     */
    @Override
    public final Collection<? extends Decoration> createDecorations(ValidationMessage message) {
        return Arrays.asList(new GraphicDecoration(createDecorationNode(message),Pos.BOTTOM_LEFT));
    }
}
=======
/**
 * Copyright (c) 2014, ControlsFX
 * All rights reserved.
 *
 * Redistribution and use in source and binary forms, with or without
 * modification, are permitted provided that the following conditions are met:
 *     * Redistributions of source code must retain the above copyright
 * notice, this list of conditions and the following disclaimer.
 *     * Redistributions in binary form must reproduce the above copyright
 * notice, this list of conditions and the following disclaimer in the
 * documentation and/or other materials provided with the distribution.
 *     * Neither the name of ControlsFX, any associated website, nor the
 * names of its contributors may be used to endorse or promote products
 * derived from this software without specific prior written permission.
 *
 * THIS SOFTWARE IS PROVIDED BY THE COPYRIGHT HOLDERS AND CONTRIBUTORS "AS IS" AND
 * ANY EXPRESS OR IMPLIED WARRANTIES, INCLUDING, BUT NOT LIMITED TO, THE IMPLIED
 * WARRANTIES OF MERCHANTABILITY AND FITNESS FOR A PARTICULAR PURPOSE ARE
 * DISCLAIMED. IN NO EVENT SHALL CONTROLSFX BE LIABLE FOR ANY
 * DIRECT, INDIRECT, INCIDENTAL, SPECIAL, EXEMPLARY, OR CONSEQUENTIAL DAMAGES
 * (INCLUDING, BUT NOT LIMITED TO, PROCUREMENT OF SUBSTITUTE GOODS OR SERVICES;
 * LOSS OF USE, DATA, OR PROFITS; OR BUSINESS INTERRUPTION) HOWEVER CAUSED AND
 * ON ANY THEORY OF LIABILITY, WHETHER IN CONTRACT, STRICT LIABILITY, OR TORT
 * (INCLUDING NEGLIGENCE OR OTHERWISE) ARISING IN ANY WAY OUT OF THE USE OF THIS
 * SOFTWARE, EVEN IF ADVISED OF THE POSSIBILITY OF SUCH DAMAGE.
 */
package org.controlsfx.validation.decorator;


import java.util.Arrays;
import java.util.Collection;

import javafx.geometry.Pos;
import javafx.scene.Node;
import javafx.scene.control.Control;
import javafx.scene.control.Label;
import javafx.scene.control.Tooltip;
import javafx.scene.image.Image;
import javafx.scene.image.ImageView;

import org.controlsfx.control.decoration.Decoration;
import org.controlsfx.control.decoration.GraphicDecoration;
import org.controlsfx.validation.Severity;
import org.controlsfx.validation.ValidationMessage;

/**
 * Validation decorator to decorate validation state using images 
 */
public class GraphicValidationDecorator extends AbstractValidationDecorator {

    // TODO we shouldn't hardcode this - defer to CSS eventually
	
    private static final Image ERROR_IMAGE = new Image("/impl/org/controlsfx/control/validation/decoration-error.png");
    private static final Image WARNING_IMAGE = new Image("/impl/org/controlsfx/control/validation/decoration-warning.png");
    private static final Image REQUIRED_IMAGE = new Image("/impl/org/controlsfx/control/validation/required-indicator.png");

    private static final String SHADOW_EFFECT = "-fx-effect: dropshadow(three-pass-box, rgba(0,0,0,0.8), 10, 0, 0, 0);";
    private static final String TOOLTIP_COMMON_EFFECTS = "-fx-font-weight: bold; -fx-padding: 5; -fx-border-width:1;";
    
    private static final String ERROR_TOOLTIP_EFFECT = SHADOW_EFFECT + TOOLTIP_COMMON_EFFECTS
            + "-fx-background-color: FBEFEF; -fx-text-fill: cc0033; -fx-border-color:cc0033;";

    private static final String WARNING_TOOLTIP_EFFECT = SHADOW_EFFECT + TOOLTIP_COMMON_EFFECTS
            + "-fx-background-color: FFFFCC; -fx-text-fill: CC9900; -fx-border-color: CC9900;";

    /**
     * Creates default instance
     */
    public GraphicValidationDecorator() {

    }

    // TODO write javadoc that users should override these methods to customise
    // the error / warning / success nodes to use 
    protected Node createErrorNode() {
        return new ImageView(ERROR_IMAGE);
    }

    protected Node createWarningNode() {
        return new ImageView(WARNING_IMAGE);
    }

    private Node createDecorationNode(ValidationMessage message) {
        Node graphic = Severity.ERROR == message.getSeverity() ? createErrorNode() : createWarningNode();
        graphic.setStyle(SHADOW_EFFECT);
        Label label = new Label();
        label.setGraphic(graphic);
        label.setTooltip(createTooltip(message));
        label.setAlignment(Pos.CENTER);
        return label;
    }

    protected Tooltip createTooltip(ValidationMessage message) {
        Tooltip tooltip = new Tooltip(message.getText());
        tooltip.setOpacity(.9);
        tooltip.setAutoFix(true);
        tooltip.setStyle( Severity.ERROR == message.getSeverity()? ERROR_TOOLTIP_EFFECT: WARNING_TOOLTIP_EFFECT);
        return tooltip;
    }

    /**
     * {@inheritDoc}
     */
    @Override
	protected Collection<Decoration> createValidationDecorations(ValidationMessage message) {
    	return Arrays.asList(new GraphicDecoration(createDecorationNode(message),Pos.BOTTOM_LEFT));
	}
    
    /**
     * {@inheritDoc}
     */
    @Override
	protected Collection<Decoration> createRequiredDecorations(Control target) {
    	return Arrays.asList(new GraphicDecoration(new ImageView(REQUIRED_IMAGE),Pos.TOP_LEFT, REQUIRED_IMAGE.getWidth()/2, REQUIRED_IMAGE.getHeight()/2));
	}
    
    
}
>>>>>>> e9270e3a
<|MERGE_RESOLUTION|>--- conflicted
+++ resolved
@@ -1,226 +1,118 @@
-<<<<<<< HEAD
-/**
- * Copyright (c) 2014, ControlsFX
- * All rights reserved.
- *
- * Redistribution and use in source and binary forms, with or without
- * modification, are permitted provided that the following conditions are met:
- *     * Redistributions of source code must retain the above copyright
- * notice, this list of conditions and the following disclaimer.
- *     * Redistributions in binary form must reproduce the above copyright
- * notice, this list of conditions and the following disclaimer in the
- * documentation and/or other materials provided with the distribution.
- *     * Neither the name of ControlsFX, any associated website, nor the
- * names of its contributors may be used to endorse or promote products
- * derived from this software without specific prior written permission.
- *
- * THIS SOFTWARE IS PROVIDED BY THE COPYRIGHT HOLDERS AND CONTRIBUTORS "AS IS" AND
- * ANY EXPRESS OR IMPLIED WARRANTIES, INCLUDING, BUT NOT LIMITED TO, THE IMPLIED
- * WARRANTIES OF MERCHANTABILITY AND FITNESS FOR A PARTICULAR PURPOSE ARE
- * DISCLAIMED. IN NO EVENT SHALL CONTROLSFX BE LIABLE FOR ANY
- * DIRECT, INDIRECT, INCIDENTAL, SPECIAL, EXEMPLARY, OR CONSEQUENTIAL DAMAGES
- * (INCLUDING, BUT NOT LIMITED TO, PROCUREMENT OF SUBSTITUTE GOODS OR SERVICES;
- * LOSS OF USE, DATA, OR PROFITS; OR BUSINESS INTERRUPTION) HOWEVER CAUSED AND
- * ON ANY THEORY OF LIABILITY, WHETHER IN CONTRACT, STRICT LIABILITY, OR TORT
- * (INCLUDING NEGLIGENCE OR OTHERWISE) ARISING IN ANY WAY OUT OF THE USE OF THIS
- * SOFTWARE, EVEN IF ADVISED OF THE POSSIBILITY OF SUCH DAMAGE.
- */
-package org.controlsfx.validation.decorator;
-
-import java.util.Arrays;
-import java.util.Collection;
-
-import org.controlsfx.control.decoration.Decoration;
-import org.controlsfx.control.decoration.GraphicDecoration;
-import org.controlsfx.validation.Severity;
-import org.controlsfx.validation.ValidationMessage;
-
-import javafx.geometry.Pos;
-import javafx.scene.Node;
-import javafx.scene.control.Label;
-import javafx.scene.control.Tooltip;
-import javafx.scene.image.Image;
-import javafx.scene.image.ImageView;
-
-/**
- * Validation decorator to decorate validation state using images 
- */
-public class GraphicValidationDecorator implements ValidationDecorator {
-
-    // TODO we shouldn't hardcode this - defer to CSS eventually
-	
-    private static final Image ERROR_IMAGE = new Image("/impl/org/controlsfx/control/validation/decoration-error.png");
-    private static final Image WARNING_IMAGE = new Image("/impl/org/controlsfx/control/validation/decoration-warning.png");
-
-    private static final String SHADOW_EFFECT = "-fx-effect: dropshadow(three-pass-box, rgba(0,0,0,0.8), 10, 0, 0, 0);";
-    private static final String TOOLTIP_COMMON_EFFECTS = "-fx-font-weight: bold; -fx-padding: 5; -fx-border-width:1;";
-    
-    private static final String ERROR_TOOLTIP_EFFECT = SHADOW_EFFECT + TOOLTIP_COMMON_EFFECTS
-            + "-fx-background-color: FBEFEF; -fx-text-fill: cc0033; -fx-border-color:cc0033;";
-
-    private static final String WARNING_TOOLTIP_EFFECT = SHADOW_EFFECT + TOOLTIP_COMMON_EFFECTS
-            + "-fx-background-color: FFFFCC; -fx-text-fill: CC9900; -fx-border-color: CC9900;";
-
-    /**
-     * Creates default instance
-     */
-    public GraphicValidationDecorator() {
-
-    }
-
-    // TODO write javadoc that users should override these methods to customise
-    // the error / warning / success nodes to use 
-    protected Node createErrorNode() {
-        return new ImageView(ERROR_IMAGE);
-    }
-
-    protected Node createWarningNode() {
-        return new ImageView(WARNING_IMAGE);
-    }
-
-    private Node createDecorationNode(ValidationMessage message) {
-        Node graphic = Severity.ERROR == message.getSeverity() ? createErrorNode() : createWarningNode();
-        graphic.setStyle(SHADOW_EFFECT);
-        Label label = new Label();
-        label.setGraphic(graphic);
-        label.setTooltip(createTooltip(message));
-        label.setAlignment(Pos.CENTER);
-        return label;
-    }
-
-    protected Tooltip createTooltip(ValidationMessage message) {
-        Tooltip tooltip = new Tooltip(message.getText());
-        tooltip.setOpacity(.9);
-        tooltip.setAutoFix(true);
-        tooltip.setStyle( Severity.ERROR == message.getSeverity()? ERROR_TOOLTIP_EFFECT: WARNING_TOOLTIP_EFFECT);
-        return tooltip;
-    }
-
-    /**
-     * {@inheritDoc}
-     */
-    @Override
-    public final Collection<? extends Decoration> createDecorations(ValidationMessage message) {
-        return Arrays.asList(new GraphicDecoration(createDecorationNode(message),Pos.BOTTOM_LEFT));
-    }
-}
-=======
-/**
- * Copyright (c) 2014, ControlsFX
- * All rights reserved.
- *
- * Redistribution and use in source and binary forms, with or without
- * modification, are permitted provided that the following conditions are met:
- *     * Redistributions of source code must retain the above copyright
- * notice, this list of conditions and the following disclaimer.
- *     * Redistributions in binary form must reproduce the above copyright
- * notice, this list of conditions and the following disclaimer in the
- * documentation and/or other materials provided with the distribution.
- *     * Neither the name of ControlsFX, any associated website, nor the
- * names of its contributors may be used to endorse or promote products
- * derived from this software without specific prior written permission.
- *
- * THIS SOFTWARE IS PROVIDED BY THE COPYRIGHT HOLDERS AND CONTRIBUTORS "AS IS" AND
- * ANY EXPRESS OR IMPLIED WARRANTIES, INCLUDING, BUT NOT LIMITED TO, THE IMPLIED
- * WARRANTIES OF MERCHANTABILITY AND FITNESS FOR A PARTICULAR PURPOSE ARE
- * DISCLAIMED. IN NO EVENT SHALL CONTROLSFX BE LIABLE FOR ANY
- * DIRECT, INDIRECT, INCIDENTAL, SPECIAL, EXEMPLARY, OR CONSEQUENTIAL DAMAGES
- * (INCLUDING, BUT NOT LIMITED TO, PROCUREMENT OF SUBSTITUTE GOODS OR SERVICES;
- * LOSS OF USE, DATA, OR PROFITS; OR BUSINESS INTERRUPTION) HOWEVER CAUSED AND
- * ON ANY THEORY OF LIABILITY, WHETHER IN CONTRACT, STRICT LIABILITY, OR TORT
- * (INCLUDING NEGLIGENCE OR OTHERWISE) ARISING IN ANY WAY OUT OF THE USE OF THIS
- * SOFTWARE, EVEN IF ADVISED OF THE POSSIBILITY OF SUCH DAMAGE.
- */
-package org.controlsfx.validation.decorator;
-
-
-import java.util.Arrays;
-import java.util.Collection;
-
-import javafx.geometry.Pos;
-import javafx.scene.Node;
-import javafx.scene.control.Control;
-import javafx.scene.control.Label;
-import javafx.scene.control.Tooltip;
-import javafx.scene.image.Image;
-import javafx.scene.image.ImageView;
-
-import org.controlsfx.control.decoration.Decoration;
-import org.controlsfx.control.decoration.GraphicDecoration;
-import org.controlsfx.validation.Severity;
-import org.controlsfx.validation.ValidationMessage;
-
-/**
- * Validation decorator to decorate validation state using images 
- */
-public class GraphicValidationDecorator extends AbstractValidationDecorator {
-
-    // TODO we shouldn't hardcode this - defer to CSS eventually
-	
-    private static final Image ERROR_IMAGE = new Image("/impl/org/controlsfx/control/validation/decoration-error.png");
-    private static final Image WARNING_IMAGE = new Image("/impl/org/controlsfx/control/validation/decoration-warning.png");
-    private static final Image REQUIRED_IMAGE = new Image("/impl/org/controlsfx/control/validation/required-indicator.png");
-
-    private static final String SHADOW_EFFECT = "-fx-effect: dropshadow(three-pass-box, rgba(0,0,0,0.8), 10, 0, 0, 0);";
-    private static final String TOOLTIP_COMMON_EFFECTS = "-fx-font-weight: bold; -fx-padding: 5; -fx-border-width:1;";
-    
-    private static final String ERROR_TOOLTIP_EFFECT = SHADOW_EFFECT + TOOLTIP_COMMON_EFFECTS
-            + "-fx-background-color: FBEFEF; -fx-text-fill: cc0033; -fx-border-color:cc0033;";
-
-    private static final String WARNING_TOOLTIP_EFFECT = SHADOW_EFFECT + TOOLTIP_COMMON_EFFECTS
-            + "-fx-background-color: FFFFCC; -fx-text-fill: CC9900; -fx-border-color: CC9900;";
-
-    /**
-     * Creates default instance
-     */
-    public GraphicValidationDecorator() {
-
-    }
-
-    // TODO write javadoc that users should override these methods to customise
-    // the error / warning / success nodes to use 
-    protected Node createErrorNode() {
-        return new ImageView(ERROR_IMAGE);
-    }
-
-    protected Node createWarningNode() {
-        return new ImageView(WARNING_IMAGE);
-    }
-
-    private Node createDecorationNode(ValidationMessage message) {
-        Node graphic = Severity.ERROR == message.getSeverity() ? createErrorNode() : createWarningNode();
-        graphic.setStyle(SHADOW_EFFECT);
-        Label label = new Label();
-        label.setGraphic(graphic);
-        label.setTooltip(createTooltip(message));
-        label.setAlignment(Pos.CENTER);
-        return label;
-    }
-
-    protected Tooltip createTooltip(ValidationMessage message) {
-        Tooltip tooltip = new Tooltip(message.getText());
-        tooltip.setOpacity(.9);
-        tooltip.setAutoFix(true);
-        tooltip.setStyle( Severity.ERROR == message.getSeverity()? ERROR_TOOLTIP_EFFECT: WARNING_TOOLTIP_EFFECT);
-        return tooltip;
-    }
-
-    /**
-     * {@inheritDoc}
-     */
-    @Override
-	protected Collection<Decoration> createValidationDecorations(ValidationMessage message) {
-    	return Arrays.asList(new GraphicDecoration(createDecorationNode(message),Pos.BOTTOM_LEFT));
-	}
-    
-    /**
-     * {@inheritDoc}
-     */
-    @Override
-	protected Collection<Decoration> createRequiredDecorations(Control target) {
-    	return Arrays.asList(new GraphicDecoration(new ImageView(REQUIRED_IMAGE),Pos.TOP_LEFT, REQUIRED_IMAGE.getWidth()/2, REQUIRED_IMAGE.getHeight()/2));
-	}
-    
-    
-}
->>>>>>> e9270e3a
+/**
+ * Copyright (c) 2014, ControlsFX
+ * All rights reserved.
+ *
+ * Redistribution and use in source and binary forms, with or without
+ * modification, are permitted provided that the following conditions are met:
+ *     * Redistributions of source code must retain the above copyright
+ * notice, this list of conditions and the following disclaimer.
+ *     * Redistributions in binary form must reproduce the above copyright
+ * notice, this list of conditions and the following disclaimer in the
+ * documentation and/or other materials provided with the distribution.
+ *     * Neither the name of ControlsFX, any associated website, nor the
+ * names of its contributors may be used to endorse or promote products
+ * derived from this software without specific prior written permission.
+ *
+ * THIS SOFTWARE IS PROVIDED BY THE COPYRIGHT HOLDERS AND CONTRIBUTORS "AS IS" AND
+ * ANY EXPRESS OR IMPLIED WARRANTIES, INCLUDING, BUT NOT LIMITED TO, THE IMPLIED
+ * WARRANTIES OF MERCHANTABILITY AND FITNESS FOR A PARTICULAR PURPOSE ARE
+ * DISCLAIMED. IN NO EVENT SHALL CONTROLSFX BE LIABLE FOR ANY
+ * DIRECT, INDIRECT, INCIDENTAL, SPECIAL, EXEMPLARY, OR CONSEQUENTIAL DAMAGES
+ * (INCLUDING, BUT NOT LIMITED TO, PROCUREMENT OF SUBSTITUTE GOODS OR SERVICES;
+ * LOSS OF USE, DATA, OR PROFITS; OR BUSINESS INTERRUPTION) HOWEVER CAUSED AND
+ * ON ANY THEORY OF LIABILITY, WHETHER IN CONTRACT, STRICT LIABILITY, OR TORT
+ * (INCLUDING NEGLIGENCE OR OTHERWISE) ARISING IN ANY WAY OUT OF THE USE OF THIS
+ * SOFTWARE, EVEN IF ADVISED OF THE POSSIBILITY OF SUCH DAMAGE.
+ */
+package org.controlsfx.validation.decorator;
+
+
+import java.util.Arrays;
+import java.util.Collection;
+
+import javafx.geometry.Pos;
+import javafx.scene.Node;
+import javafx.scene.control.Control;
+import javafx.scene.control.Label;
+import javafx.scene.control.Tooltip;
+import javafx.scene.image.Image;
+import javafx.scene.image.ImageView;
+
+import org.controlsfx.control.decoration.Decoration;
+import org.controlsfx.control.decoration.GraphicDecoration;
+import org.controlsfx.validation.Severity;
+import org.controlsfx.validation.ValidationMessage;
+
+/**
+ * Validation decorator to decorate validation state using images 
+ */
+public class GraphicValidationDecorator extends AbstractValidationDecorator {
+
+    // TODO we shouldn't hardcode this - defer to CSS eventually
+	
+    private static final Image ERROR_IMAGE = new Image("/impl/org/controlsfx/control/validation/decoration-error.png");
+    private static final Image WARNING_IMAGE = new Image("/impl/org/controlsfx/control/validation/decoration-warning.png");
+    private static final Image REQUIRED_IMAGE = new Image("/impl/org/controlsfx/control/validation/required-indicator.png");
+
+    private static final String SHADOW_EFFECT = "-fx-effect: dropshadow(three-pass-box, rgba(0,0,0,0.8), 10, 0, 0, 0);";
+    private static final String TOOLTIP_COMMON_EFFECTS = "-fx-font-weight: bold; -fx-padding: 5; -fx-border-width:1;";
+    
+    private static final String ERROR_TOOLTIP_EFFECT = SHADOW_EFFECT + TOOLTIP_COMMON_EFFECTS
+            + "-fx-background-color: FBEFEF; -fx-text-fill: cc0033; -fx-border-color:cc0033;";
+
+    private static final String WARNING_TOOLTIP_EFFECT = SHADOW_EFFECT + TOOLTIP_COMMON_EFFECTS
+            + "-fx-background-color: FFFFCC; -fx-text-fill: CC9900; -fx-border-color: CC9900;";
+
+    /**
+     * Creates default instance
+     */
+    public GraphicValidationDecorator() {
+
+    }
+
+    // TODO write javadoc that users should override these methods to customise
+    // the error / warning / success nodes to use 
+    protected Node createErrorNode() {
+        return new ImageView(ERROR_IMAGE);
+    }
+
+    protected Node createWarningNode() {
+        return new ImageView(WARNING_IMAGE);
+    }
+
+    private Node createDecorationNode(ValidationMessage message) {
+        Node graphic = Severity.ERROR == message.getSeverity() ? createErrorNode() : createWarningNode();
+        graphic.setStyle(SHADOW_EFFECT);
+        Label label = new Label();
+        label.setGraphic(graphic);
+        label.setTooltip(createTooltip(message));
+        label.setAlignment(Pos.CENTER);
+        return label;
+    }
+
+    protected Tooltip createTooltip(ValidationMessage message) {
+        Tooltip tooltip = new Tooltip(message.getText());
+        tooltip.setOpacity(.9);
+        tooltip.setAutoFix(true);
+        tooltip.setStyle( Severity.ERROR == message.getSeverity()? ERROR_TOOLTIP_EFFECT: WARNING_TOOLTIP_EFFECT);
+        return tooltip;
+    }
+
+    /**
+     * {@inheritDoc}
+     */
+    @Override
+	protected Collection<Decoration> createValidationDecorations(ValidationMessage message) {
+    	return Arrays.asList(new GraphicDecoration(createDecorationNode(message),Pos.BOTTOM_LEFT));
+	}
+    
+    /**
+     * {@inheritDoc}
+     */
+    @Override
+	protected Collection<Decoration> createRequiredDecorations(Control target) {
+    	return Arrays.asList(new GraphicDecoration(new ImageView(REQUIRED_IMAGE),Pos.TOP_LEFT, REQUIRED_IMAGE.getWidth()/2, REQUIRED_IMAGE.getHeight()/2));
+	}
+    
+    
+}