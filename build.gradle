subprojects {

    apply plugin: 'java'
    apply plugin: 'eclipse'
    apply plugin: 'idea'
    apply plugin: 'maven'
    apply from  : '../mavenPublish.gradle'

    Properties cfg = new Properties()
    cfg.load(new FileInputStream("$rootDir/controlsfx-build.properties"))

    ext {
      artifact_suffix       = cfg.artifact_suffix
      specification_title   = cfg.controlsfx_specification_title  //'Java 8u20'
      specification_version = cfg.controlsfx_specification_version //'8.20.7'
      controlsfx_name       = 'controlsfx'
      fxsampler_name        = 'fxsampler'
      fxsampler_version     = cfg.fxsampler_specification_version + artifact_suffix
      fxsampler_mainClass   = 'fxsampler.FXSampler'
    }

    group = 'org.controlsfx'
    version = specification_version + artifact_suffix

    sourceCompatibility = '1.8'
    targetCompatibility = '1.8'

    repositories {
       mavenCentral()
    }

    dependencies {
       testCompile 'junit:junit:[4,)'
<<<<<<< HEAD
	   testCompile 'org.testfx:testfx-core:4.0.10-alpha'
       testCompile 'de.sandec:JMemoryBuddy:0.1.3'
	   testRuntime 'org.testfx:openjfx-monocle:1.8.0_20'
=======
       testCompile 'org.testfx:testfx-core:4.0.10-alpha'
       testRuntime 'org.testfx:openjfx-monocle:1.8.0_20'
>>>>>>> d1b68da6
    }

    test {
        if (!project.hasProperty("headless") || project.headless == "true") {
            // execute TestFX Tests headless -- switch off by using ./gradlew -Pheadless=false
            systemProperty("testfx.robot", "glass")
            systemProperty("testfx.headless", "true")
            systemProperty("prism.order", "sw")
            systemProperty("prism.text", "t2k")
        }
       testLogging {
        // Show that tests are run in the command-line output
           events 'started', 'passed'
       }
    }

    compileJava {
        options.encoding = "UTF-8"
        options.incremental = true
    }

    task sourceJar(type: Jar) {
        from sourceSets.main.java
        from sourceSets.main.resources
        classifier = 'sources'
    }

    task javadocJar(type: Jar) {
        dependsOn javadoc
        from javadoc.destinationDir
        classifier = 'javadoc'
    }

    artifacts {
        archives sourceJar
        archives javadocJar
    }

    // Used in Travis
    task getVersion {
        doLast {
            println "$project.version"
        }
    }
}<|MERGE_RESOLUTION|>--- conflicted
+++ resolved
@@ -31,14 +31,9 @@
 
     dependencies {
        testCompile 'junit:junit:[4,)'
-<<<<<<< HEAD
-	   testCompile 'org.testfx:testfx-core:4.0.10-alpha'
+       testCompile 'org.testfx:testfx-core:4.0.10-alpha'
        testCompile 'de.sandec:JMemoryBuddy:0.1.3'
-	   testRuntime 'org.testfx:openjfx-monocle:1.8.0_20'
-=======
-       testCompile 'org.testfx:testfx-core:4.0.10-alpha'
        testRuntime 'org.testfx:openjfx-monocle:1.8.0_20'
->>>>>>> d1b68da6
     }
 
     test {
