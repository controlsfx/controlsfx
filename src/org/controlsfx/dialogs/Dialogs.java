/**
 * Copyright (c) 2013, ControlsFX
 * All rights reserved.
 *
 * Redistribution and use in source and binary forms, with or without
 * modification, are permitted provided that the following conditions are met:
 *     * Redistributions of source code must retain the above copyright
 * notice, this list of conditions and the following disclaimer.
 *     * Redistributions in binary form must reproduce the above copyright
 * notice, this list of conditions and the following disclaimer in the
 * documentation and/or other materials provided with the distribution.
 *     * Neither the name of ControlsFX, any associated website, nor the
 * names of its contributors may be used to endorse or promote products
 * derived from this software without specific prior written permission.
 *
 * THIS SOFTWARE IS PROVIDED BY THE COPYRIGHT HOLDERS AND CONTRIBUTORS "AS IS" AND
 * ANY EXPRESS OR IMPLIED WARRANTIES, INCLUDING, BUT NOT LIMITED TO, THE IMPLIED
 * WARRANTIES OF MERCHANTABILITY AND FITNESS FOR A PARTICULAR PURPOSE ARE
 * DISCLAIMED. IN NO EVENT SHALL CONTROLSFX BE LIABLE FOR ANY
 * DIRECT, INDIRECT, INCIDENTAL, SPECIAL, EXEMPLARY, OR CONSEQUENTIAL DAMAGES
 * (INCLUDING, BUT NOT LIMITED TO, PROCUREMENT OF SUBSTITUTE GOODS OR SERVICES;
 * LOSS OF USE, DATA, OR PROFITS; OR BUSINESS INTERRUPTION) HOWEVER CAUSED AND
 * ON ANY THEORY OF LIABILITY, WHETHER IN CONTRACT, STRICT LIABILITY, OR TORT
 * (INCLUDING NEGLIGENCE OR OTHERWISE) ARISING IN ANY WAY OUT OF THE USE OF THIS
 * SOFTWARE, EVEN IF ADVISED OF THE POSSIBILITY OF SUCH DAMAGE.
 */
package org.controlsfx.dialogs;

import static org.controlsfx.dialogs.Dialog.DialogAction.CANCEL;
import static org.controlsfx.dialogs.Dialog.DialogAction.NO;
import static org.controlsfx.dialogs.Dialog.DialogAction.OK;
import static org.controlsfx.dialogs.Dialog.DialogAction.YES;
import static org.controlsfx.dialogs.DialogResources.getString;

import java.io.PrintWriter;
import java.io.StringWriter;
import java.util.Arrays;
import java.util.Collection;
import java.util.List;

import javafx.beans.value.ChangeListener;
import javafx.beans.value.ObservableValue;
import javafx.event.ActionEvent;
<<<<<<< HEAD
import javafx.event.EventHandler;
import javafx.geometry.Insets;
=======
>>>>>>> e5532194
import javafx.geometry.Pos;
import javafx.scene.Node;
import javafx.scene.control.Button;
import javafx.scene.control.ChoiceBox;
import javafx.scene.control.ComboBox;
import javafx.scene.control.Control;
import javafx.scene.control.Label;
import javafx.scene.control.TextArea;
import javafx.scene.control.TextField;
import javafx.scene.image.Image;
import javafx.scene.layout.HBox;
import javafx.scene.layout.Priority;
import javafx.scene.layout.VBox;
import javafx.stage.Window;

import org.controlsfx.dialogs.Dialog.AbstractAction;
import org.controlsfx.dialogs.Dialog.Action;

/**
 * Simplifies building commonly used dialogs
 * Uses fluent API for flexibility
 */
public final class Dialogs {

    private static final String COMMAND_LINK_ID = "command.link.id";

    /**
     * USE_DEFAULT can be passed in to {@link #title(String)} and {@link #masthead(String)} methods
     * to specify that the default text for the dialog should be used, where the default text is
     * specific to the type of dialog being shown.
     */
    public static final String USE_DEFAULT = "$$$";

    private Window owner;
    private String title;
    private String message;
    private String masthead;

    /**
     * TODO delete me - this is just for testing!!
     */
    public static void setMacOS(boolean b) {
        Dialog.setMacOS(b);
        Dialog.setMacOS(b);
    }

    public static void setWindows(boolean b) {
        Dialog.setWindows(b);
        Dialog.setWindows(b);
    }

    /**
     * Builds the initial dialog
     * @return dialog instance
     */
    public static Dialogs build() {
        return new Dialogs();
    }

    private Dialogs() {
        
    }
    
    /**
     * Assigns the owner of the dialog. If an owner is specified, the dialog will
     * block input to the owner and all parent owners. If no owner is specified,
     * or if owner is null, the dialog will block input to the entire application.
     * 
     * @param owner The dialog owner.
     * @return 
     */
    public Dialogs owner(final Window owner) {
        this.owner = owner;
        return this;
    }

    /**
     * Assigns dialog's title
     * @param title dialog title
     * @return dialog instance
     */
    public Dialogs title(final String title) {
        this.title = title;
        return this;
    }

    
    /**
     * Assigns dialog's instructions
     * @param message dialog message
     * @return dialog instance
     */
    public Dialogs message(final String message) {
        this.message = message;
        return this;
    }

    /**
     * Assigns dialog's masthead
     * @param masthead dialog masthead
     * @return dialog instance
     */
    public Dialogs masthead(final String masthead) {
        this.masthead = masthead;
        return this;
    }

    /**
     * Shows information dialog
     */
    public void showInformation() {
        showSimpleContentDialog(Type.INFORMATION);
    }

    /**
     * Shows confirmation dialog
     * @return action used to close dialog
     */
    public Action showConfirm() {
        return showSimpleContentDialog(Type.CONFIRMATION);
    }

    /**
     * Shows warning dialog
     * @return action used to close dialog
     */
    public Action showWarning() {
        return showSimpleContentDialog(Type.WARNING);
    }

    /**
     * Show error dialog 
     * @return action used to close dialog
     */
    public Action showError() {
        return showSimpleContentDialog(Type.ERROR);
    }

    /**
     * Shows exception dialog with expandable stack trace.
     * @param exception exception to present
     * @return action used to close dialog
     */
    public Action showException(Throwable exception) {
        Dialog dlg = buildDialog(Type.ERROR);
        dlg.setContent(exception.getMessage());
        dlg.setExpandableContent(buildExceptionDetails(exception));
        return dlg.show();
    }
    
    /**
     * Shows exception dialog with a button to open the exception text in a 
     * new window.
     * @param exception exception to present
     * @return action used to close dialog
     */
    public Action showExceptionInNewWindow(final Throwable exception) {
        Dialog dlg = buildDialog(Type.ERROR);
        dlg.setContent(exception.getMessage());
        
        Action openExceptionAction = new AbstractAction("Open Exception") {
            @Override public void execute(ActionEvent ae) {
                StringWriter sw = new StringWriter();
                PrintWriter pw = new PrintWriter(sw);
                exception.printStackTrace(pw);
                String moreDetails = sw.toString();
                new ExceptionDialog(owner, moreDetails).show();
            }
        };
        dlg.getActions().add(openExceptionAction);
        
        return dlg.show();
    }

    /**
     * Shows dialog with one text field
     * @param defaultValue text field default value 
     * @return text from input field if OK action is used otherwise null 
     */
    public String showTextInput(String defaultValue) {
        Dialog dlg = buildDialog(Type.INPUT);
        final TextField textField = new TextField(defaultValue);
        dlg.setContent(buildInputContent(textField));
        return dlg.show() == OK ? textField.getText() : null;
    }

    /**
     * Shows dialog with one text field 
     * @return text from input field or null if dialog is cancelled 
     */
    public String showTextInput() {
        return showTextInput("");
    }

    @SuppressWarnings("unchecked") public <T> T showChoices(T defaultValue, Collection<T> choices) {

        Dialog dlg = buildDialog(Type.INPUT);
        // Workaround: need final variable without custom change listener
        final Object[] response = new Object[1];
        ChangeListener<T> changeListener = new ChangeListener<T>() {
            @Override public void changed(ObservableValue<? extends T> ov, T t, T t1) {
                response[0] = t1;
            }
        };
        if (choices.size() > 10) {
            // use ComboBox
            ComboBox<T> comboBox = new ComboBox<T>();
            comboBox.getItems().addAll(choices);
            comboBox.getSelectionModel().select(defaultValue);
            comboBox.getSelectionModel().selectedItemProperty().addListener(changeListener);
            dlg.setContent(buildInputContent(comboBox));
        } else {
            // use ChoiceBox
            ChoiceBox<T> choiceBox = new ChoiceBox<T>();
            choiceBox.getItems().addAll(choices);
            choiceBox.getSelectionModel().select(defaultValue);
            choiceBox.getSelectionModel().selectedItemProperty().addListener(changeListener);
            dlg.setContent(buildInputContent(choiceBox));
        }

        return dlg.show() == OK ? (T) response[0] : null;

    }

    /**
     * Show a dialog with one combobox filled with provided choices 
     * @param choices dialog choices
     * @return selected choice or null if dialog is cancelled
     */
    public <T> T showChoices(Collection<T> choices) {
        return showChoices(null, choices);
    }

    /**
     * Show a dialog with one combobox filled with provided choices 
     * @param choices dialog choices
     * @return selected choice or null if dialog is cancelled
     */
    public <T> T showChoices(@SuppressWarnings("unchecked") T... choices) {
        return showChoices(Arrays.asList(choices));
    }
    
    public int showCommandLinks( int defaultLinkIndex, List<CommandLink> links ) {
        final Dialog dlg = buildDialog(Type.INFORMATION );
        dlg.setContent(message);
        VBox content = new VBox(10);
        Node message = dlg.getContent();
        if ( message != null ) {
            content.getChildren().add(message);
        }
        
        final int[] result = new int[]{-1};
        int commandIndex = 0;
        
        for (CommandLink commandLink : links) {
            final Button button = new Button(commandLink.getMessage() + "\n" + commandLink.getComment());
            button.setDefaultButton( commandIndex == defaultLinkIndex );
            button.setGraphic( commandLink.getGraphic());
            button.setMaxWidth(Double.MAX_VALUE);
            button.setPadding( new Insets(10,10,10,10));
            button.setAlignment(Pos.BASELINE_LEFT);
            button.getProperties().put(COMMAND_LINK_ID, commandIndex );
            button.setOnAction(new EventHandler<ActionEvent>() {
                @Override public void handle(ActionEvent ae) {
                    result[0]  = (int)( button.getProperties().get(COMMAND_LINK_ID));
                    dlg.hide();
                }
            });
            content.getChildren().add( button );
            commandIndex++;
        }
        dlg.setContent(content);
        dlg.getActions().clear();
        dlg.show();
        return result[0];
    }
    
    public int showCommandLinks( List<CommandLink> links ) {
        return showCommandLinks(0, links);
    }
    
    public int showCommandLinks( int defaultLinkIndex, CommandLink... links ) {
        return showCommandLinks( defaultLinkIndex, Arrays.asList(links));
    }
    
    public int showCommandLinks( CommandLink... links ) {
        return showCommandLinks(0, links);
    }

    
    public static class CommandLink {
        
        private Node graphic;
        private String message; 
        private String comment;
        
        public CommandLink( Node graphic, String message, String comment ) {
            this.graphic = graphic;
            this.message = message;
            this.comment = comment;
        }
        
        public CommandLink( String message, String comment ) {
            this(null, message, comment);
        }
        
        public Node getGraphic() {
            return graphic;
        }
        
        public String getMessage() {
            return message;
        }
        
        public String getComment() {
            return comment;
        }
        
    }
    
    /***************************************************************************
     * Private API
     **************************************************************************/

    private static enum Type {
        // TODO maybe introduce a MORE_DETAILS type, rather than use the ERROR
        // type?
        ERROR("error.image", "Error", "Error", OK),
        INFORMATION("info.image", "Message", "Message", OK),
        WARNING("warning.image", "Warning", "Warning", OK),
        CONFIRMATION("confirm.image", "Select an option", "Select an option", YES, NO, CANCEL),
        INPUT("confirm.image", "Select an option", "Select an option", OK, CANCEL);

        private final String defaultTitle;
        private final String defaultMasthead;
        private final Collection<Action> actions;
        private final String imageResource;
        private Image image;

        Type(String imageResource, String defaultTitle, String defaultMasthead, Action... actions) {
            this.actions = Arrays.asList(actions);
            this.imageResource = imageResource;
            this.defaultTitle = defaultTitle;
            this.defaultMasthead = defaultMasthead;
        }

        public Image getImage() {
            if (image == null) {
                image = DialogResources.getImage(imageResource);
            }
            return image;
        }

        public String getDefaultMasthead() {
            return defaultMasthead;
        }

        public String getDefaultTitle() {
            return defaultTitle;
        }

        public Collection<Action> getActions() {
            return actions;
        }
    }

    private Dialog buildDialog(final Type dlgType) {
        String actualTitle = title == null ? null : (USE_DEFAULT.equals(title) ? dlgType.getDefaultTitle() : title);
        String actualMasthead = masthead == null ? null : (USE_DEFAULT.equals(masthead) ? dlgType.getDefaultMasthead() : masthead);
        Dialog dlg = new Dialog(owner, actualTitle);
        dlg.setResizable(false);
        dlg.setGraphic(dlgType.getImage());
        dlg.setMasthead(actualMasthead);
        dlg.getActions().addAll(dlgType.getActions());
        return dlg;
    }

    private Action showSimpleContentDialog(final Type dlgType) {
        Dialog dlg = buildDialog(dlgType);
        dlg.setContent(message);
        return dlg.show();
    }

    private Node buildInputContent(Control inputControl) {

        HBox hbox = new HBox(10);
        hbox.setAlignment(Pos.BASELINE_LEFT);
        
        if (message != null && !message.isEmpty()) {
            Label label = new Label(message);
            HBox.setHgrow(label, Priority.NEVER);
            hbox.getChildren().add(label);
        }

        if (inputControl != null) {
            inputControl.setMaxWidth(Double.MAX_VALUE);
            HBox.setHgrow(inputControl, Priority.ALWAYS);
            hbox.getChildren().add(inputControl);
        }

        return hbox;

    }

    private Node buildExceptionDetails(Throwable exception) {
        VBox detailsPane = new VBox(10);

        Label label = new Label(getString("exception.dialog.label"));
        VBox.setVgrow(label, Priority.NEVER);

        detailsPane.getChildren().add(label);

        StringWriter sw = new StringWriter();
        PrintWriter pw = new PrintWriter(sw);
        exception.printStackTrace(pw);

        TextArea text = new TextArea(sw.toString());
        text.setEditable(false);
        text.setWrapText(true);
        text.setPrefWidth(60 * 8);
        text.setMaxHeight(Double.MAX_VALUE);
        detailsPane.getChildren().add(text);
        VBox.setVgrow(text, Priority.ALWAYS);

        return detailsPane;

    }

}
<|MERGE_RESOLUTION|>--- conflicted
+++ resolved
@@ -1,477 +1,390 @@
-/**
- * Copyright (c) 2013, ControlsFX
- * All rights reserved.
- *
- * Redistribution and use in source and binary forms, with or without
- * modification, are permitted provided that the following conditions are met:
- *     * Redistributions of source code must retain the above copyright
- * notice, this list of conditions and the following disclaimer.
- *     * Redistributions in binary form must reproduce the above copyright
- * notice, this list of conditions and the following disclaimer in the
- * documentation and/or other materials provided with the distribution.
- *     * Neither the name of ControlsFX, any associated website, nor the
- * names of its contributors may be used to endorse or promote products
- * derived from this software without specific prior written permission.
- *
- * THIS SOFTWARE IS PROVIDED BY THE COPYRIGHT HOLDERS AND CONTRIBUTORS "AS IS" AND
- * ANY EXPRESS OR IMPLIED WARRANTIES, INCLUDING, BUT NOT LIMITED TO, THE IMPLIED
- * WARRANTIES OF MERCHANTABILITY AND FITNESS FOR A PARTICULAR PURPOSE ARE
- * DISCLAIMED. IN NO EVENT SHALL CONTROLSFX BE LIABLE FOR ANY
- * DIRECT, INDIRECT, INCIDENTAL, SPECIAL, EXEMPLARY, OR CONSEQUENTIAL DAMAGES
- * (INCLUDING, BUT NOT LIMITED TO, PROCUREMENT OF SUBSTITUTE GOODS OR SERVICES;
- * LOSS OF USE, DATA, OR PROFITS; OR BUSINESS INTERRUPTION) HOWEVER CAUSED AND
- * ON ANY THEORY OF LIABILITY, WHETHER IN CONTRACT, STRICT LIABILITY, OR TORT
- * (INCLUDING NEGLIGENCE OR OTHERWISE) ARISING IN ANY WAY OUT OF THE USE OF THIS
- * SOFTWARE, EVEN IF ADVISED OF THE POSSIBILITY OF SUCH DAMAGE.
- */
-package org.controlsfx.dialogs;
-
-import static org.controlsfx.dialogs.Dialog.DialogAction.CANCEL;
-import static org.controlsfx.dialogs.Dialog.DialogAction.NO;
-import static org.controlsfx.dialogs.Dialog.DialogAction.OK;
-import static org.controlsfx.dialogs.Dialog.DialogAction.YES;
-import static org.controlsfx.dialogs.DialogResources.getString;
-
-import java.io.PrintWriter;
-import java.io.StringWriter;
-import java.util.Arrays;
-import java.util.Collection;
-import java.util.List;
-
-import javafx.beans.value.ChangeListener;
-import javafx.beans.value.ObservableValue;
-import javafx.event.ActionEvent;
-<<<<<<< HEAD
-import javafx.event.EventHandler;
-import javafx.geometry.Insets;
-=======
->>>>>>> e5532194
-import javafx.geometry.Pos;
-import javafx.scene.Node;
-import javafx.scene.control.Button;
-import javafx.scene.control.ChoiceBox;
-import javafx.scene.control.ComboBox;
-import javafx.scene.control.Control;
-import javafx.scene.control.Label;
-import javafx.scene.control.TextArea;
-import javafx.scene.control.TextField;
-import javafx.scene.image.Image;
-import javafx.scene.layout.HBox;
-import javafx.scene.layout.Priority;
-import javafx.scene.layout.VBox;
-import javafx.stage.Window;
-
-import org.controlsfx.dialogs.Dialog.AbstractAction;
-import org.controlsfx.dialogs.Dialog.Action;
-
-/**
- * Simplifies building commonly used dialogs
- * Uses fluent API for flexibility
- */
-public final class Dialogs {
-
-    private static final String COMMAND_LINK_ID = "command.link.id";
-
-    /**
-     * USE_DEFAULT can be passed in to {@link #title(String)} and {@link #masthead(String)} methods
-     * to specify that the default text for the dialog should be used, where the default text is
-     * specific to the type of dialog being shown.
-     */
-    public static final String USE_DEFAULT = "$$$";
-
-    private Window owner;
-    private String title;
-    private String message;
-    private String masthead;
-
-    /**
-     * TODO delete me - this is just for testing!!
-     */
-    public static void setMacOS(boolean b) {
-        Dialog.setMacOS(b);
-        Dialog.setMacOS(b);
-    }
-
-    public static void setWindows(boolean b) {
-        Dialog.setWindows(b);
-        Dialog.setWindows(b);
-    }
-
-    /**
-     * Builds the initial dialog
-     * @return dialog instance
-     */
-    public static Dialogs build() {
-        return new Dialogs();
-    }
-
-    private Dialogs() {
-        
-    }
-    
-    /**
-     * Assigns the owner of the dialog. If an owner is specified, the dialog will
-     * block input to the owner and all parent owners. If no owner is specified,
-     * or if owner is null, the dialog will block input to the entire application.
-     * 
-     * @param owner The dialog owner.
-     * @return 
-     */
-    public Dialogs owner(final Window owner) {
-        this.owner = owner;
-        return this;
-    }
-
-    /**
-     * Assigns dialog's title
-     * @param title dialog title
-     * @return dialog instance
-     */
-    public Dialogs title(final String title) {
-        this.title = title;
-        return this;
-    }
-
-    
-    /**
-     * Assigns dialog's instructions
-     * @param message dialog message
-     * @return dialog instance
-     */
-    public Dialogs message(final String message) {
-        this.message = message;
-        return this;
-    }
-
-    /**
-     * Assigns dialog's masthead
-     * @param masthead dialog masthead
-     * @return dialog instance
-     */
-    public Dialogs masthead(final String masthead) {
-        this.masthead = masthead;
-        return this;
-    }
-
-    /**
-     * Shows information dialog
-     */
-    public void showInformation() {
-        showSimpleContentDialog(Type.INFORMATION);
-    }
-
-    /**
-     * Shows confirmation dialog
-     * @return action used to close dialog
-     */
-    public Action showConfirm() {
-        return showSimpleContentDialog(Type.CONFIRMATION);
-    }
-
-    /**
-     * Shows warning dialog
-     * @return action used to close dialog
-     */
-    public Action showWarning() {
-        return showSimpleContentDialog(Type.WARNING);
-    }
-
-    /**
-     * Show error dialog 
-     * @return action used to close dialog
-     */
-    public Action showError() {
-        return showSimpleContentDialog(Type.ERROR);
-    }
-
-    /**
-     * Shows exception dialog with expandable stack trace.
-     * @param exception exception to present
-     * @return action used to close dialog
-     */
-    public Action showException(Throwable exception) {
-        Dialog dlg = buildDialog(Type.ERROR);
-        dlg.setContent(exception.getMessage());
-        dlg.setExpandableContent(buildExceptionDetails(exception));
-        return dlg.show();
-    }
-    
-    /**
-     * Shows exception dialog with a button to open the exception text in a 
-     * new window.
-     * @param exception exception to present
-     * @return action used to close dialog
-     */
-    public Action showExceptionInNewWindow(final Throwable exception) {
-        Dialog dlg = buildDialog(Type.ERROR);
-        dlg.setContent(exception.getMessage());
-        
-        Action openExceptionAction = new AbstractAction("Open Exception") {
-            @Override public void execute(ActionEvent ae) {
-                StringWriter sw = new StringWriter();
-                PrintWriter pw = new PrintWriter(sw);
-                exception.printStackTrace(pw);
-                String moreDetails = sw.toString();
-                new ExceptionDialog(owner, moreDetails).show();
-            }
-        };
-        dlg.getActions().add(openExceptionAction);
-        
-        return dlg.show();
-    }
-
-    /**
-     * Shows dialog with one text field
-     * @param defaultValue text field default value 
-     * @return text from input field if OK action is used otherwise null 
-     */
-    public String showTextInput(String defaultValue) {
-        Dialog dlg = buildDialog(Type.INPUT);
-        final TextField textField = new TextField(defaultValue);
-        dlg.setContent(buildInputContent(textField));
-        return dlg.show() == OK ? textField.getText() : null;
-    }
-
-    /**
-     * Shows dialog with one text field 
-     * @return text from input field or null if dialog is cancelled 
-     */
-    public String showTextInput() {
-        return showTextInput("");
-    }
-
-    @SuppressWarnings("unchecked") public <T> T showChoices(T defaultValue, Collection<T> choices) {
-
-        Dialog dlg = buildDialog(Type.INPUT);
-        // Workaround: need final variable without custom change listener
-        final Object[] response = new Object[1];
-        ChangeListener<T> changeListener = new ChangeListener<T>() {
-            @Override public void changed(ObservableValue<? extends T> ov, T t, T t1) {
-                response[0] = t1;
-            }
-        };
-        if (choices.size() > 10) {
-            // use ComboBox
-            ComboBox<T> comboBox = new ComboBox<T>();
-            comboBox.getItems().addAll(choices);
-            comboBox.getSelectionModel().select(defaultValue);
-            comboBox.getSelectionModel().selectedItemProperty().addListener(changeListener);
-            dlg.setContent(buildInputContent(comboBox));
-        } else {
-            // use ChoiceBox
-            ChoiceBox<T> choiceBox = new ChoiceBox<T>();
-            choiceBox.getItems().addAll(choices);
-            choiceBox.getSelectionModel().select(defaultValue);
-            choiceBox.getSelectionModel().selectedItemProperty().addListener(changeListener);
-            dlg.setContent(buildInputContent(choiceBox));
-        }
-
-        return dlg.show() == OK ? (T) response[0] : null;
-
-    }
-
-    /**
-     * Show a dialog with one combobox filled with provided choices 
-     * @param choices dialog choices
-     * @return selected choice or null if dialog is cancelled
-     */
-    public <T> T showChoices(Collection<T> choices) {
-        return showChoices(null, choices);
-    }
-
-    /**
-     * Show a dialog with one combobox filled with provided choices 
-     * @param choices dialog choices
-     * @return selected choice or null if dialog is cancelled
-     */
-    public <T> T showChoices(@SuppressWarnings("unchecked") T... choices) {
-        return showChoices(Arrays.asList(choices));
-    }
-    
-    public int showCommandLinks( int defaultLinkIndex, List<CommandLink> links ) {
-        final Dialog dlg = buildDialog(Type.INFORMATION );
-        dlg.setContent(message);
-        VBox content = new VBox(10);
-        Node message = dlg.getContent();
-        if ( message != null ) {
-            content.getChildren().add(message);
-        }
-        
-        final int[] result = new int[]{-1};
-        int commandIndex = 0;
-        
-        for (CommandLink commandLink : links) {
-            final Button button = new Button(commandLink.getMessage() + "\n" + commandLink.getComment());
-            button.setDefaultButton( commandIndex == defaultLinkIndex );
-            button.setGraphic( commandLink.getGraphic());
-            button.setMaxWidth(Double.MAX_VALUE);
-            button.setPadding( new Insets(10,10,10,10));
-            button.setAlignment(Pos.BASELINE_LEFT);
-            button.getProperties().put(COMMAND_LINK_ID, commandIndex );
-            button.setOnAction(new EventHandler<ActionEvent>() {
-                @Override public void handle(ActionEvent ae) {
-                    result[0]  = (int)( button.getProperties().get(COMMAND_LINK_ID));
-                    dlg.hide();
-                }
-            });
-            content.getChildren().add( button );
-            commandIndex++;
-        }
-        dlg.setContent(content);
-        dlg.getActions().clear();
-        dlg.show();
-        return result[0];
-    }
-    
-    public int showCommandLinks( List<CommandLink> links ) {
-        return showCommandLinks(0, links);
-    }
-    
-    public int showCommandLinks( int defaultLinkIndex, CommandLink... links ) {
-        return showCommandLinks( defaultLinkIndex, Arrays.asList(links));
-    }
-    
-    public int showCommandLinks( CommandLink... links ) {
-        return showCommandLinks(0, links);
-    }
-
-    
-    public static class CommandLink {
-        
-        private Node graphic;
-        private String message; 
-        private String comment;
-        
-        public CommandLink( Node graphic, String message, String comment ) {
-            this.graphic = graphic;
-            this.message = message;
-            this.comment = comment;
-        }
-        
-        public CommandLink( String message, String comment ) {
-            this(null, message, comment);
-        }
-        
-        public Node getGraphic() {
-            return graphic;
-        }
-        
-        public String getMessage() {
-            return message;
-        }
-        
-        public String getComment() {
-            return comment;
-        }
-        
-    }
-    
-    /***************************************************************************
-     * Private API
-     **************************************************************************/
-
-    private static enum Type {
-        // TODO maybe introduce a MORE_DETAILS type, rather than use the ERROR
-        // type?
-        ERROR("error.image", "Error", "Error", OK),
-        INFORMATION("info.image", "Message", "Message", OK),
-        WARNING("warning.image", "Warning", "Warning", OK),
-        CONFIRMATION("confirm.image", "Select an option", "Select an option", YES, NO, CANCEL),
-        INPUT("confirm.image", "Select an option", "Select an option", OK, CANCEL);
-
-        private final String defaultTitle;
-        private final String defaultMasthead;
-        private final Collection<Action> actions;
-        private final String imageResource;
-        private Image image;
-
-        Type(String imageResource, String defaultTitle, String defaultMasthead, Action... actions) {
-            this.actions = Arrays.asList(actions);
-            this.imageResource = imageResource;
-            this.defaultTitle = defaultTitle;
-            this.defaultMasthead = defaultMasthead;
-        }
-
-        public Image getImage() {
-            if (image == null) {
-                image = DialogResources.getImage(imageResource);
-            }
-            return image;
-        }
-
-        public String getDefaultMasthead() {
-            return defaultMasthead;
-        }
-
-        public String getDefaultTitle() {
-            return defaultTitle;
-        }
-
-        public Collection<Action> getActions() {
-            return actions;
-        }
-    }
-
-    private Dialog buildDialog(final Type dlgType) {
-        String actualTitle = title == null ? null : (USE_DEFAULT.equals(title) ? dlgType.getDefaultTitle() : title);
-        String actualMasthead = masthead == null ? null : (USE_DEFAULT.equals(masthead) ? dlgType.getDefaultMasthead() : masthead);
-        Dialog dlg = new Dialog(owner, actualTitle);
-        dlg.setResizable(false);
-        dlg.setGraphic(dlgType.getImage());
-        dlg.setMasthead(actualMasthead);
-        dlg.getActions().addAll(dlgType.getActions());
-        return dlg;
-    }
-
-    private Action showSimpleContentDialog(final Type dlgType) {
-        Dialog dlg = buildDialog(dlgType);
-        dlg.setContent(message);
-        return dlg.show();
-    }
-
-    private Node buildInputContent(Control inputControl) {
-
-        HBox hbox = new HBox(10);
-        hbox.setAlignment(Pos.BASELINE_LEFT);
-        
-        if (message != null && !message.isEmpty()) {
-            Label label = new Label(message);
-            HBox.setHgrow(label, Priority.NEVER);
-            hbox.getChildren().add(label);
-        }
-
-        if (inputControl != null) {
-            inputControl.setMaxWidth(Double.MAX_VALUE);
-            HBox.setHgrow(inputControl, Priority.ALWAYS);
-            hbox.getChildren().add(inputControl);
-        }
-
-        return hbox;
-
-    }
-
-    private Node buildExceptionDetails(Throwable exception) {
-        VBox detailsPane = new VBox(10);
-
-        Label label = new Label(getString("exception.dialog.label"));
-        VBox.setVgrow(label, Priority.NEVER);
-
-        detailsPane.getChildren().add(label);
-
-        StringWriter sw = new StringWriter();
-        PrintWriter pw = new PrintWriter(sw);
-        exception.printStackTrace(pw);
-
-        TextArea text = new TextArea(sw.toString());
-        text.setEditable(false);
-        text.setWrapText(true);
-        text.setPrefWidth(60 * 8);
-        text.setMaxHeight(Double.MAX_VALUE);
-        detailsPane.getChildren().add(text);
-        VBox.setVgrow(text, Priority.ALWAYS);
-
-        return detailsPane;
-
-    }
-
-}
+/**
+ * Copyright (c) 2013, ControlsFX
+ * All rights reserved.
+ *
+ * Redistribution and use in source and binary forms, with or without
+ * modification, are permitted provided that the following conditions are met:
+ *     * Redistributions of source code must retain the above copyright
+ * notice, this list of conditions and the following disclaimer.
+ *     * Redistributions in binary form must reproduce the above copyright
+ * notice, this list of conditions and the following disclaimer in the
+ * documentation and/or other materials provided with the distribution.
+ *     * Neither the name of ControlsFX, any associated website, nor the
+ * names of its contributors may be used to endorse or promote products
+ * derived from this software without specific prior written permission.
+ *
+ * THIS SOFTWARE IS PROVIDED BY THE COPYRIGHT HOLDERS AND CONTRIBUTORS "AS IS" AND
+ * ANY EXPRESS OR IMPLIED WARRANTIES, INCLUDING, BUT NOT LIMITED TO, THE IMPLIED
+ * WARRANTIES OF MERCHANTABILITY AND FITNESS FOR A PARTICULAR PURPOSE ARE
+ * DISCLAIMED. IN NO EVENT SHALL CONTROLSFX BE LIABLE FOR ANY
+ * DIRECT, INDIRECT, INCIDENTAL, SPECIAL, EXEMPLARY, OR CONSEQUENTIAL DAMAGES
+ * (INCLUDING, BUT NOT LIMITED TO, PROCUREMENT OF SUBSTITUTE GOODS OR SERVICES;
+ * LOSS OF USE, DATA, OR PROFITS; OR BUSINESS INTERRUPTION) HOWEVER CAUSED AND
+ * ON ANY THEORY OF LIABILITY, WHETHER IN CONTRACT, STRICT LIABILITY, OR TORT
+ * (INCLUDING NEGLIGENCE OR OTHERWISE) ARISING IN ANY WAY OUT OF THE USE OF THIS
+ * SOFTWARE, EVEN IF ADVISED OF THE POSSIBILITY OF SUCH DAMAGE.
+ */
+package org.controlsfx.dialogs;
+
+import static org.controlsfx.dialogs.Dialog.DialogAction.CANCEL;
+import static org.controlsfx.dialogs.Dialog.DialogAction.NO;
+import static org.controlsfx.dialogs.Dialog.DialogAction.OK;
+import static org.controlsfx.dialogs.Dialog.DialogAction.YES;
+import static org.controlsfx.dialogs.DialogResources.getString;
+
+import java.io.PrintWriter;
+import java.io.StringWriter;
+import java.util.Arrays;
+import java.util.Collection;
+
+import javafx.beans.value.ChangeListener;
+import javafx.beans.value.ObservableValue;
+import javafx.event.ActionEvent;
+import javafx.geometry.Pos;
+import javafx.scene.Node;
+import javafx.scene.control.ChoiceBox;
+import javafx.scene.control.ComboBox;
+import javafx.scene.control.Control;
+import javafx.scene.control.Label;
+import javafx.scene.control.TextArea;
+import javafx.scene.control.TextField;
+import javafx.scene.image.Image;
+import javafx.scene.layout.HBox;
+import javafx.scene.layout.Priority;
+import javafx.scene.layout.VBox;
+import javafx.stage.Window;
+
+import org.controlsfx.dialogs.Dialog.AbstractAction;
+import org.controlsfx.dialogs.Dialog.Action;
+
+/**
+ * Simplifies building commonly used dialogs
+ * Uses fluent API for flexibility
+ */
+public final class Dialogs {
+
+    /**
+     * USE_DEFAULT can be passed in to {@link #title(String)} and {@link #masthead(String)} methods
+     * to specify that the default text for the dialog should be used, where the default text is
+     * specific to the type of dialog being shown.
+     */
+    public static final String USE_DEFAULT = "$$$";
+
+    private Window owner;
+    private String title;
+    private String message;
+    private String masthead;
+
+    /**
+     * TODO delete me - this is just for testing!!
+     */
+    public static void setMacOS(boolean b) {
+        Dialog.setMacOS(b);
+        Dialog.setMacOS(b);
+    }
+
+    public static void setWindows(boolean b) {
+        Dialog.setWindows(b);
+        Dialog.setWindows(b);
+    }
+
+    /**
+     * Builds the initial dialog
+     * @return dialog instance
+     */
+    public static Dialogs build() {
+        return new Dialogs();
+    }
+
+    private Dialogs() {
+        
+    }
+    
+    /**
+     * Assigns the owner of the dialog. If an owner is specified, the dialog will
+     * block input to the owner and all parent owners. If no owner is specified,
+     * or if owner is null, the dialog will block input to the entire application.
+     * 
+     * @param owner The dialog owner.
+     * @return 
+     */
+    public Dialogs owner(final Window owner) {
+        this.owner = owner;
+        return this;
+    }
+
+    /**
+     * Assigns dialog's title
+     * @param title dialog title
+     * @return dialog instance
+     */
+    public Dialogs title(final String title) {
+        this.title = title;
+        return this;
+    }
+
+    
+    /**
+     * Assigns dialog's instructions
+     * @param message dialog message
+     * @return dialog instance
+     */
+    public Dialogs message(final String message) {
+        this.message = message;
+        return this;
+    }
+
+    /**
+     * Assigns dialog's masthead
+     * @param masthead dialog masthead
+     * @return dialog instance
+     */
+    public Dialogs masthead(final String masthead) {
+        this.masthead = masthead;
+        return this;
+    }
+
+    /**
+     * Shows information dialog
+     */
+    public void showInformation() {
+        showSimpleContentDialog(Type.INFORMATION);
+    }
+
+    /**
+     * Shows confirmation dialog
+     * @return action used to close dialog
+     */
+    public Action showConfirm() {
+        return showSimpleContentDialog(Type.CONFIRMATION);
+    }
+
+    /**
+     * Shows warning dialog
+     * @return action used to close dialog
+     */
+    public Action showWarning() {
+        return showSimpleContentDialog(Type.WARNING);
+    }
+
+    /**
+     * Show error dialog 
+     * @return action used to close dialog
+     */
+    public Action showError() {
+        return showSimpleContentDialog(Type.ERROR);
+    }
+
+    /**
+     * Shows exception dialog with expandable stack trace.
+     * @param exception exception to present
+     * @return action used to close dialog
+     */
+    public Action showException(Throwable exception) {
+        Dialog dlg = buildDialog(Type.ERROR);
+        dlg.setContent(exception.getMessage());
+        dlg.setExpandableContent(buildExceptionDetails(exception));
+        return dlg.show();
+    }
+    
+    /**
+     * Shows exception dialog with a button to open the exception text in a 
+     * new window.
+     * @param exception exception to present
+     * @return action used to close dialog
+     */
+    public Action showExceptionInNewWindow(final Throwable exception) {
+        Dialog dlg = buildDialog(Type.ERROR);
+        dlg.setContent(exception.getMessage());
+        
+        Action openExceptionAction = new AbstractAction("Open Exception") {
+            @Override public void execute(ActionEvent ae) {
+                StringWriter sw = new StringWriter();
+                PrintWriter pw = new PrintWriter(sw);
+                exception.printStackTrace(pw);
+                String moreDetails = sw.toString();
+                new ExceptionDialog(owner, moreDetails).show();
+            }
+        };
+        dlg.getActions().add(openExceptionAction);
+        
+        return dlg.show();
+    }
+
+    /**
+     * Shows dialog with one text field
+     * @param defaultValue text field default value 
+     * @return text from input field if OK action is used otherwise null 
+     */
+    public String showTextInput(String defaultValue) {
+        Dialog dlg = buildDialog(Type.INPUT);
+        final TextField textField = new TextField(defaultValue);
+        dlg.setContent(buildInputContent(textField));
+        return dlg.show() == OK ? textField.getText() : null;
+    }
+
+    /**
+     * Shows dialog with one text field 
+     * @return text from input field or null if dialog is cancelled 
+     */
+    public String showTextInput() {
+        return showTextInput("");
+    }
+
+    @SuppressWarnings("unchecked") public <T> T showChoices(T defaultValue, Collection<T> choices) {
+
+        Dialog dlg = buildDialog(Type.INPUT);
+        // Workaround: need final variable without custom change listener
+        final Object[] response = new Object[1];
+        ChangeListener<T> changeListener = new ChangeListener<T>() {
+            @Override public void changed(ObservableValue<? extends T> ov, T t, T t1) {
+                response[0] = t1;
+            }
+        };
+        if (choices.size() > 10) {
+            // use ComboBox
+            ComboBox<T> comboBox = new ComboBox<T>();
+            comboBox.getItems().addAll(choices);
+            comboBox.getSelectionModel().select(defaultValue);
+            comboBox.getSelectionModel().selectedItemProperty().addListener(changeListener);
+            dlg.setContent(buildInputContent(comboBox));
+        } else {
+            // use ChoiceBox
+            ChoiceBox<T> choiceBox = new ChoiceBox<T>();
+            choiceBox.getItems().addAll(choices);
+            choiceBox.getSelectionModel().select(defaultValue);
+            choiceBox.getSelectionModel().selectedItemProperty().addListener(changeListener);
+            dlg.setContent(buildInputContent(choiceBox));
+        }
+
+        return dlg.show() == OK ? (T) response[0] : null;
+
+    }
+
+    /**
+     * Show a dialog with one combobox filled with provided choices 
+     * @param choices dialog choices
+     * @return selected choice or null if dialog is cancelled
+     */
+    public <T> T showChoices(Collection<T> choices) {
+        return showChoices(null, choices);
+    }
+
+    /**
+     * Show a dialog with one combobox filled with provided choices 
+     * @param choices dialog choices
+     * @return selected choice or null if dialog is cancelled
+     */
+    public <T> T showChoices(@SuppressWarnings("unchecked") T... choices) {
+        return showChoices(Arrays.asList(choices));
+    }
+
+    /***************************************************************************
+     * Private API
+     **************************************************************************/
+
+    private static enum Type {
+        // TODO maybe introduce a MORE_DETAILS type, rather than use the ERROR
+        // type?
+        ERROR("error.image", "Error", "Error", OK),
+        INFORMATION("info.image", "Message", "Message", OK),
+        WARNING("warning.image", "Warning", "Warning", OK),
+        CONFIRMATION("confirm.image", "Select an option", "Select an option", YES, NO, CANCEL),
+        INPUT("confirm.image", "Select an option", "Select an option", OK, CANCEL);
+
+        private final String defaultTitle;
+        private final String defaultMasthead;
+        private final Collection<Action> actions;
+        private final String imageResource;
+        private Image image;
+
+        Type(String imageResource, String defaultTitle, String defaultMasthead, Action... actions) {
+            this.actions = Arrays.asList(actions);
+            this.imageResource = imageResource;
+            this.defaultTitle = defaultTitle;
+            this.defaultMasthead = defaultMasthead;
+        }
+
+        public Image getImage() {
+            if (image == null) {
+                image = DialogResources.getImage(imageResource);
+            }
+            return image;
+        }
+
+        public String getDefaultMasthead() {
+            return defaultMasthead;
+        }
+
+        public String getDefaultTitle() {
+            return defaultTitle;
+        }
+
+        public Collection<Action> getActions() {
+            return actions;
+        }
+    }
+
+    private Dialog buildDialog(final Type dlgType) {
+        String actualTitle = title == null ? null : (USE_DEFAULT.equals(title) ? dlgType.getDefaultTitle() : title);
+        String actualMasthead = masthead == null ? null : (USE_DEFAULT.equals(masthead) ? dlgType.getDefaultMasthead() : masthead);
+        Dialog dlg = new Dialog(owner, actualTitle);
+        dlg.setResizable(false);
+        dlg.setGraphic(dlgType.getImage());
+        dlg.setMasthead(actualMasthead);
+        dlg.getActions().addAll(dlgType.getActions());
+        return dlg;
+    }
+
+    private Action showSimpleContentDialog(final Type dlgType) {
+        Dialog dlg = buildDialog(dlgType);
+        dlg.setContent(message);
+        return dlg.show();
+    }
+
+    private Node buildInputContent(Control inputControl) {
+
+        HBox hbox = new HBox(10);
+        hbox.setAlignment(Pos.BASELINE_LEFT);
+        
+        if (message != null && !message.isEmpty()) {
+            Label label = new Label(message);
+            HBox.setHgrow(label, Priority.NEVER);
+            hbox.getChildren().add(label);
+        }
+
+        if (inputControl != null) {
+            inputControl.setMaxWidth(Double.MAX_VALUE);
+            HBox.setHgrow(inputControl, Priority.ALWAYS);
+            hbox.getChildren().add(inputControl);
+        }
+
+        return hbox;
+
+    }
+
+    private Node buildExceptionDetails(Throwable exception) {
+        VBox detailsPane = new VBox(10);
+
+        Label label = new Label(getString("exception.dialog.label"));
+        VBox.setVgrow(label, Priority.NEVER);
+
+        detailsPane.getChildren().add(label);
+
+        StringWriter sw = new StringWriter();
+        PrintWriter pw = new PrintWriter(sw);
+        exception.printStackTrace(pw);
+
+        TextArea text = new TextArea(sw.toString());
+        text.setEditable(false);
+        text.setWrapText(true);
+        text.setPrefWidth(60 * 8);
+        text.setMaxHeight(Double.MAX_VALUE);
+        detailsPane.getChildren().add(text);
+        VBox.setVgrow(text, Priority.ALWAYS);
+
+        return detailsPane;
+
+    }
+
+}