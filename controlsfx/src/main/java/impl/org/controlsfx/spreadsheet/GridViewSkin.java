/**
 * Copyright (c) 2013, 2017 ControlsFX
 * All rights reserved.
 *
 * Redistribution and use in source and binary forms, with or without
 * modification, are permitted provided that the following conditions are met:
 *     * Redistributions of source code must retain the above copyright
 * notice, this list of conditions and the following disclaimer.
 *     * Redistributions in binary form must reproduce the above copyright
 * notice, this list of conditions and the following disclaimer in the
 * documentation and/or other materials provided with the distribution.
 *     * Neither the name of ControlsFX, any associated website, nor the
 * names of its contributors may be used to endorse or promote products
 * derived from this software without specific prior written permission.
 *
 * THIS SOFTWARE IS PROVIDED BY THE COPYRIGHT HOLDERS AND CONTRIBUTORS "AS IS" AND
 * ANY EXPRESS OR IMPLIED WARRANTIES, INCLUDING, BUT NOT LIMITED TO, THE IMPLIED
 * WARRANTIES OF MERCHANTABILITY AND FITNESS FOR A PARTICULAR PURPOSE ARE
 * DISCLAIMED. IN NO EVENT SHALL CONTROLSFX BE LIABLE FOR ANY
 * DIRECT, INDIRECT, INCIDENTAL, SPECIAL, EXEMPLARY, OR CONSEQUENTIAL DAMAGES
 * (INCLUDING, BUT NOT LIMITED TO, PROCUREMENT OF SUBSTITUTE GOODS OR SERVICES;
 * LOSS OF USE, DATA, OR PROFITS; OR BUSINESS INTERRUPTION) HOWEVER CAUSED AND
 * ON ANY THEORY OF LIABILITY, WHETHER IN CONTRACT, STRICT LIABILITY, OR TORT
 * (INCLUDING NEGLIGENCE OR OTHERWISE) ARISING IN ANY WAY OUT OF THE USE OF THIS
 * SOFTWARE, EVEN IF ADVISED OF THE POSSIBILITY OF SUCH DAMAGE.
 */
package impl.org.controlsfx.spreadsheet;

import impl.org.controlsfx.ReflectionUtils;
import javafx.application.Platform;
import javafx.beans.InvalidationListener;
import javafx.beans.Observable;
import javafx.beans.property.BooleanProperty;
import javafx.beans.property.ObjectProperty;
import javafx.beans.property.SimpleBooleanProperty;
import javafx.collections.FXCollections;
import javafx.collections.ListChangeListener;
import javafx.collections.ObservableList;
import javafx.collections.ObservableMap;
import javafx.collections.ObservableSet;
import javafx.collections.SetChangeListener;
import javafx.event.Event;
import javafx.event.EventHandler;
import javafx.geometry.HPos;
import javafx.geometry.VPos;
import javafx.scene.Node;
import javafx.scene.control.IndexedCell;
import javafx.scene.control.ScrollBar;
import javafx.scene.control.TableCell;
import javafx.scene.control.TableColumn;
import javafx.scene.control.TableColumnBase;
import javafx.scene.control.TableFocusModel;
import javafx.scene.control.TableRow;
import javafx.scene.control.TableView;
import javafx.scene.control.skin.TableHeaderRow;
import javafx.scene.control.skin.TableViewSkinBase;
import javafx.scene.control.skin.VirtualFlow;
import javafx.scene.input.MouseEvent;
import javafx.scene.layout.Region;
import javafx.stage.Screen;
import javafx.util.Callback;
import org.controlsfx.control.spreadsheet.Grid;
import org.controlsfx.control.spreadsheet.SpreadsheetCell;
import org.controlsfx.control.spreadsheet.SpreadsheetColumn;
import org.controlsfx.control.spreadsheet.SpreadsheetView;

import java.lang.reflect.Field;
import java.time.LocalDate;
import java.util.BitSet;
import java.util.HashMap;
import java.util.HashSet;
import java.util.List;
import java.util.Map;
import java.util.Set;

/**
 * This skin is actually the skin of the SpreadsheetGridView (tableView)
 * contained within the SpreadsheetView. The skin for the SpreadsheetView itself
 * currently resides inside the SpreadsheetView constructor!
 *
 * We need to extends directly from TableViewSkinBase in order to work-around
 * https://javafx-jira.kenai.com/browse/RT-34753 if we want to set a custom
 * TableViewBehavior.
 *
 */
public class GridViewSkin extends TableViewSkinBase<ObservableList<SpreadsheetCell>, ObservableList<SpreadsheetCell>, TableView<ObservableList<SpreadsheetCell>>, TableRow<ObservableList<SpreadsheetCell>>, TableColumn<ObservableList<SpreadsheetCell>,?>> {
        
    /***************************************************************************
     *
     * STATIC FIELDS
     *
     * *************************************************************************/

    /** Default height of a row. */
    public static final double DEFAULT_CELL_HEIGHT;

    // FIXME This should seriously be investigated ..
    private static final double DATE_CELL_MIN_WIDTH = 200 - Screen.getPrimary().getDpi();

    static {
        double cell_size = 24.0;
        try {
            Class<?> clazz = javafx.scene.control.skin.CellSkinBase.class;
            Field f = clazz.getDeclaredField("DEFAULT_CELL_SIZE"); //$NON-NLS-1$
            f.setAccessible(true);
            cell_size = f.getDouble(null);
        } catch (NoSuchFieldException | SecurityException | IllegalAccessException | IllegalArgumentException e) {
            // TODO Auto-generated catch block
            e.printStackTrace();
        }
        DEFAULT_CELL_HEIGHT = cell_size;
    }

    /**
     * When we add some tableCell to some topRow in order for them to be on top
     * in term of z-order. We may end up with the situation where the row that
     * put the cell is not in the ViewPort anymore. For example when a fixedRow
     * has taken over the real row when scrolling down. Then, the tableCell
     * added is still hanging out in the topRow. That tableCell has no clue that
     * its "creator" has been destroyed or re-used since that tableCell was not
     * technically belonging to its "creator". Therefore, we need to track those
     * cells in order to remove them each time.
     */
    final Map<GridRow,Set<CellView>> deportedCells = new HashMap<>();

    /***************************************************************************
     *
     * PRIVATE FIELDS
     *
     ***************************************************************************/

    /**
     * When resizing, we save the height here in order to override default row
     * height. package protected.
     */
    ObservableMap<Integer, Double> rowHeightMap = FXCollections.observableHashMap();

    /** The editor. */
    private GridCellEditor gridCellEditor;
    private GridViewBehavior behavior;
    private VirtualFlow<TableRow<ObservableList<SpreadsheetCell>>> flow;

    protected final SpreadsheetHandle handle;
    protected SpreadsheetView spreadsheetView;
    protected VerticalHeader verticalHeader;
    protected HorizontalPicker horizontalPickers;
    
    /**
     * The currently fixedRow. This handles an Integer's set of rows being
     * fixed. NOT Fixable but truly fixed.
     */
    private ObservableSet<Integer> currentlyFixedRow = FXCollections.observableSet(new HashSet<Integer>());

    /**
     * A list of Integer with the current selected Rows. This is useful for
     * HorizontalHeader and VerticalHeader because they need to highlight when a
     * selection is made.
     */
    private final ObservableList<Integer> selectedRows = FXCollections.observableArrayList();

    /**
     * A list of Integer with the current selected Columns. This is useful for
     * HorizontalHeader and VerticalHeader because they need to highlight when a
     * selection is made.
     */
    private final ObservableList<Integer> selectedColumns = FXCollections.observableArrayList();

    /**
     * The total height of the currently fixedRows.
     */
    private double fixedRowHeight = 0;

    /**
     * These variable try to optimize the layout of the rows in order not to layout
     * every time every row.
     * 
     * So rowToLayout contains the rows that really needs layout(contain span or fixed).
     * 
     * And hBarValue is an indicator for the VirtualFlow. When the Hbar is touched, this BitSet
     * is set to false. And when a row is drawing, it flips its value in this BitSet. 
     * So that we know when scrolling up or down whether a row has taken into account
     * that the HBar was moved (otherwise, blank area may appear).
     */
    BitSet hBarValue;
    BitSet rowToLayout;
    
    /**
     * This rectangle will be used for drawing a border around the selection.
     */
    RectangleSelection rectangleSelection;
    
    /**
     * This is the current width used by the currently fixed column on the left. 
     */
    double fixedColumnWidth;
    
    /**
     * When we try to select cells after a setGrid, we end up with the cell
     * selected but no visual confirmation. In order to prevent that, we need to
     * warn the selectionModel when the layout is starting and then the
     * selectionModel will do the appropriate actions in order to force the
     * visual to come.
     */
    BooleanProperty lastRowLayout = new SimpleBooleanProperty(true);
    
    /***************************************************************************
     *
     * CONSTRUCTOR
     *
     * *************************************************************************/
    public GridViewSkin(final SpreadsheetHandle handle) {
        super(handle.getGridView());
        // FIXME: JDK-9
        // Method does not exist in base class
        // super.init(handle.getGridView());
        
        this.handle = handle;
        this.spreadsheetView = handle.getView();
        this.behavior = new GridViewBehavior(handle.getGridView());
        this.flow = ReflectionUtils.getVirtualFlow(this);
        gridCellEditor = new GridCellEditor(handle);
        TableView<ObservableList<SpreadsheetCell>> tableView = handle.getGridView();

        //Set a new row factory, useful when handling row height.
        tableView.setRowFactory(p -> new GridRow(handle));

        tableView.getStyleClass().add("cell-spreadsheet"); //$NON-NLS-1$

        getCurrentlyFixedRow().addListener(currentlyFixedRowListener);
        spreadsheetView.getFixedRows().addListener(fixedRowsListener);
        spreadsheetView.getFixedColumns().addListener(fixedColumnsListener);

        init();
        /**
         * When we are changing the grid we re-instantiate the rowToLayout because
         * spans and fixedRow may have changed.
         */
<<<<<<< HEAD
        handle.getView().gridProperty().addListener((ov, t, t1) -> rowToLayout = initRowToLayoutBitSet());
        hBarValue = new BitSet(handle.getView().getGrid().getRowCount());
=======
        handle.getView().gridProperty().addListener(rowToLayoutListener);
        handle.getView().hiddenRowsProperty().addListener(rowToLayoutListener);
        handle.getView().hiddenColumnsProperty().addListener(rowToLayoutListener);
        
        hBarValue = new BitSet(getItemCount());
>>>>>>> f4d14345
        rowToLayout = initRowToLayoutBitSet();
        // Because fixedRow Listener is not reacting first time.
        computeFixedRowHeight();
        
        
        EventHandler<MouseEvent> ml = (MouseEvent event) -> {
            // RT-15127: cancel editing on scroll. This is a bit extreme
            // (we are cancelling editing on touching the scrollbars).
            // This can be improved at a later date.
            if (tableView.getEditingCell() != null) {
                tableView.edit(-1, null); 
            }
            
            // This ensures that the table maintains the focus, even when the vbar
            // and hbar controls inside the flow are clicked. Without this, the
            // focus border will not be shown when the user interacts with the
            // scrollbars, and more importantly, keyboard navigation won't be
            // available to the user.
            tableView.requestFocus();
        };
        
        getFlow().getVerticalBar().addEventFilter(MouseEvent.MOUSE_PRESSED, ml);
        getFlow().getHorizontalBar().addEventFilter(MouseEvent.MOUSE_PRESSED, ml);

        // init the behavior 'closures'
        behavior.setOnFocusPreviousRow(this::onFocusPreviousCell);
        behavior.setOnFocusNextRow(this::onFocusNextCell);
        behavior.setOnMoveToFirstCell(() -> ReflectionUtils.callMethod(GridViewSkin.this, "onMoveToFirstCell"));
        behavior.setOnMoveToLastCell(() -> ReflectionUtils.callMethod(GridViewSkin.this, "onMoveToLastCell"));
        behavior.setOnScrollPageDown(isFocusDriven -> ReflectionUtils.onScroll(GridViewSkin.this, "onScrollPageDown", isFocusDriven));
        behavior.setOnScrollPageUp(isFocusDriven -> ReflectionUtils.onScroll(GridViewSkin.this, "onScrollPageUp", isFocusDriven));
        behavior.setOnSelectPreviousRow(this::onSelectPreviousCell);
        behavior.setOnSelectNextRow(this::onSelectNextCell);
        behavior.setOnSelectLeftCell(() -> ReflectionUtils.callMethod(GridViewSkin.this, "onSelectLeftCell"));
        behavior.setOnSelectRightCell(() -> ReflectionUtils.callMethod(GridViewSkin.this, "onSelectRightCell"));

        // FIXME: JDK-9
        // No handleControlPropertyChanged declared
        // registerChangeListener(tableView.fixedCellSizeProperty(), "FIXED_CELL_SIZE");
    }

    private InvalidationListener rowToLayoutListener = new InvalidationListener() {
        @Override
        public void invalidated(Observable observable) {
            rowToLayout = initRowToLayoutBitSet();
        }
    };
    /**
     * Compute the height of a particular row. If the row is in
     * {@link Grid#AUTOFIT}, {@link #DEFAULT_CELL_HEIGHT} is returned.
     *
     * @param row
     * @return
     */
    public double getRowHeight(int row) {
        if (row == -1) {
            return DEFAULT_CELL_HEIGHT;
        }
        Double rowHeightCache = rowHeightMap.get(spreadsheetView.getModelRow(row));
        if (rowHeightCache == null) {
            double rowHeight = handle.getView().getGrid().getRowHeight(spreadsheetView.getModelRow(row));
            return rowHeight == Grid.AUTOFIT ? DEFAULT_CELL_HEIGHT : rowHeight;
        } else {
            return rowHeightCache;
        }
    }

    public double getFixedRowHeight() {
        return fixedRowHeight;
    }

    /**
     * Contains the index of the sortedList.
     * @return 
     */
    public ObservableList<Integer> getSelectedRows() {
        return selectedRows;
    }

    public ObservableList<Integer> getSelectedColumns() {
        return selectedColumns;
    }

    public GridCellEditor getSpreadsheetCellEditorImpl() {
        return gridCellEditor;
    }

    /**
     * This return the GridRow which has the specified index if found. Otherwise
     * null is returned.
     *
     * @param index
     * @return
     */
    public GridRow getRowIndexed(int index) {
        List<? extends IndexedCell> cells = getFlow().getCells();
        if (!cells.isEmpty()) {
            IndexedCell cell = cells.get(0);
            if (index >= cell.getIndex() && index - cell.getIndex() < cells.size()) {
                return (GridRow) cells.get(index - cell.getIndex());
            }
        }
        for (IndexedCell cell : getFlow().getFixedCells()) {
            if (cell.getIndex() == index) {
                return (GridRow) cell;
            }
        }
        return null;
    }
    
    /**
     * This return the first index displaying a cell in case of a rowSpan. If
     * the returned index is the same as given, it means the current cell is the
     * one showing. Otherwise, it means another cell above will be the one
     * drawn.
     *
     * @param cell
     * @param index
     * @return
     */
    public int getFirstRow(SpreadsheetCell cell, int index) {
        do {
            --index;
        } while (index >= 0
                && spreadsheetView.getItems().get(index).get(cell.getColumn()) == cell);

        return index + 1;
    }
    
    /**
     * This return the row at the specified index in the list. The index
     * specified HAS NOTHING to do with the index of the row.
     * @see #getRowIndexed(int) for a getting a row with its real index.
     * @param index
     * @return
     */
    public GridRow getRow(int index) {
        if (index < getFlow().getCells().size()) {
            return (GridRow) getFlow().getCells().get(index);
        }
        return null;
    }

    /**
     * Indicate whether or not the row at the specified index is currently being
     * displayed.
     * 
     * @param index
     * @return
     */
    public final boolean containsRow(int index) {
        /**
         * When scrolling with mouse wheel, some row are present but will not be
         * lay out. Thus we only consider the row with children as really
         * available.
         */
        for (Object obj : getFlow().getCells()) {
            if (((GridRow) obj).getIndex() == index && !((GridRow) obj).getChildrenUnmodifiable().isEmpty())
                return true;
            }
        return false;
    }

    public int getCellsSize() {
        return getFlow().getCells().size();
    }

    public ScrollBar getHBar() {
        if (getFlow() != null) {
            return getFlow().getHorizontalBar();
        }
        return null;
    }

    public ScrollBar getVBar() {
        return getFlow().getVerticalBar();
    }

    /**
     * Will compute for every row the necessary height and fit the line.
     * This can degrade performance a lot so need to use it wisely. 
     * But I don't see other solutions right now.
     */
    public void resizeRowsToFitContent() {
        Grid grid = spreadsheetView.getGrid();
        int maxRows = handle.getView().getGrid().getRowCount();
        for (int row = 0; row < maxRows; row++) {
            if (grid.isRowResizable(row)) {
                resizeRowToFitContent(row);
            }
        }
    }
    
    /**
     * Will compute for the row the necessary height and fit the line.
     * This can degrade performance a lot so need to use it wisely. 
     * But I don't see other solutions right now.
     * @param modelRow
     */
    public void resizeRowToFitContent(int modelRow) {
        if(getSkinnable().getColumns().isEmpty()){
            return;
        }
        final TableColumn<ObservableList<SpreadsheetCell>, ?> col = getSkinnable().getColumns().get(0);
        List<?> items = itemsProperty().get();
        if (items == null || items.isEmpty()) {
            return;
        }
        
        if (!spreadsheetView.getGrid().isRowResizable(modelRow)) {
            return;
        }
        Callback/* <TableColumn<T, ?>, TableCell<T,?>> */ cellFactory = col.getCellFactory();
        if (cellFactory == null) {
            return;
        }

        CellView cell = (CellView) cellFactory.call(col);
        if (cell == null) {
            return;
        }

        // set this property to tell the TableCell we want to know its actual
        // preferred width, not the width of the associated TableColumnBase
        cell.getProperties().put("deferToParentPrefWidth", Boolean.TRUE); //$NON-NLS-1$
        
        // determine cell padding
        double padding = 5;

        Node n = cell.getSkin() == null ? null : cell.getSkin().getNode();
        if (n instanceof Region) {
            Region r = (Region) n;
            padding = r.snappedTopInset() + r.snappedBottomInset();
        }

        double maxHeight;
        maxHeight = 0;
        getChildren().add(cell);
        int columnSize = getSkinnable().getColumns().size();
        for (int viewColumn = 0; viewColumn < columnSize; ++viewColumn) {
            TableColumn column = getSkinnable().getColumns().get(viewColumn);
            cell.updateTableColumn(column);
            cell.updateTableView(handle.getGridView());
            cell.updateIndex(modelRow);
            SpreadsheetCell spc = cell.getItem();
            double width = column.getWidth();
            if (spc != null && spc.getColumn() == viewColumn && spc.getColumnSpan() > 1) {
                /**
                 * we need to span multiple columns, so we sum up the width of
                 * the additional columns, adding it to the width variable
                 */
                final int max = getSkinnable().getVisibleLeafColumns().size() - viewColumn;
                for (int i = 1, colSpan = spc.getColumnSpan(); i < colSpan && i < max; i++) {
                    double tempWidth = snapSize(getSkinnable().getVisibleLeafColumn(viewColumn + i).getWidth());
                    width += tempWidth;
                }
            }

            if (spc != null && spc.getColumn() == viewColumn && 
                    ((cell.getText() != null && !cell.getText().isEmpty()) || cell.getGraphic() != null)) {
                cell.setWrapText(true);

<<<<<<< HEAD
                // FIXME: JDK-9
                // Method doesn't exist anymore
                //cell.impl_processCSS(false);
                maxHeight = Math.max(maxHeight, cell.prefHeight(column.getWidth()));
=======
                cell.impl_processCSS(false);
                maxHeight = Math.max(maxHeight, cell.prefHeight(width));
>>>>>>> f4d14345
            }
        }
        getChildren().remove(cell);
        rowHeightMap.put(modelRow, maxHeight + padding);
        Event.fireEvent(spreadsheetView, new SpreadsheetView.RowHeightEvent(modelRow, maxHeight + padding));

        rectangleSelection.updateRectangle();
    }
    
    public void resizeRowsToMaximum() {
        //First we resize to fit.
        resizeRowsToFitContent();
        
        Grid grid = spreadsheetView.getGrid();
        
        //Then we take the maximum and apply it everywhere.
        double maxHeight = 0;
        for(int key:rowHeightMap.keySet()){
            maxHeight = Math.max(maxHeight, rowHeightMap.get(key));
        }
        
        rowHeightMap.clear();
        int maxRows = handle.getView().getGrid().getRows().size();
        for (int modelRow = 0; modelRow < maxRows; modelRow++) {
            if (grid.isRowResizable(modelRow)) {
                Event.fireEvent(spreadsheetView, new SpreadsheetView.RowHeightEvent(modelRow, maxHeight));
                rowHeightMap.put(modelRow, maxHeight);
            }
        }
        rectangleSelection.updateRectangle();
    }
    
    public void resizeRowsToDefault() {
        rowHeightMap.clear();
        Grid grid = spreadsheetView.getGrid();
        /**
         * When resizing to default, we need to go through the visible rows in
         * order to update them directly. Because if the rowHeightMap is empty,
         * the rows will not detect that maybe the height has changed.
         */
        for (GridRow row : (List<GridRow>) getFlow().getCells()) {
            if (grid.isRowResizable(spreadsheetView.getModelRow(row.getIndex()))) {
                double newHeight = row.computePrefHeight(-1);
                if (row.getPrefHeight() != newHeight) {
                    row.setRowHeight(newHeight);
                    row.requestLayout();
                }
            }
        }

        //Fixing https://bitbucket.org/controlsfx/controlsfx/issue/358/
        getFlow().layoutChildren();

        for (GridRow row : (List<GridRow>) getFlow().getCells()) {
            double height = getRowHeight(spreadsheetView.getModelRow(row.getIndex()));
            if (row.getHeight() != height) {
                if (grid.isRowResizable(spreadsheetView.getModelRow(row.getIndex()))) {
                    row.setRowHeight(height);
                }
            }
        }
        rectangleSelection.updateRectangle();
    }
    /**
     * We want to have extra space when displaying LocalDate because they will
     * use an editor that display a little icon on the right. Thus, that icon is
     * reducing the visibility of the date string.
     */
    // FIXME: JDK-9
    // This method doesn't exist in the base class to be overriden
    /*@Override*/
    public void resizeColumnToFitContent(TableColumn<ObservableList<SpreadsheetCell>, ?> tc, int maxRows) {
        
        final TableColumn<ObservableList<SpreadsheetCell>, ?> col = tc;
        List<?> items = itemsProperty().get();
        if (items == null || items.isEmpty()) {
            return;
        }

        Callback/* <TableColumn<T, ?>, TableCell<T,?>> */ cellFactory = col.getCellFactory();
        if (cellFactory == null) {
            return;
        }

        TableCell<ObservableList<SpreadsheetCell>, ?> cell = (TableCell<ObservableList<SpreadsheetCell>, ?>) cellFactory
                .call(col);
        if (cell == null) {
            return;
        }

        //The current index of that column
        int indexColumn = handle.getGridView().getColumns().indexOf(tc);
        
        /**
         * This is to prevent resize of columns that have the same default width
         * at initialisation. If the "system" is calling this method, the
         * maxRows will be set at 30. When we set a prefWidth and it's equal to
         * the "default width", the system wants to resize the column. We must
         * prevent that, thus we check if the two conditions are met.
         */
        if(maxRows == 30 && handle.isColumnWidthSet(indexColumn)){
            return;
        }
        
        // set this property to tell the TableCell we want to know its actual
        // preferred width, not the width of the associated TableColumnBase
        cell.getProperties().put("deferToParentPrefWidth", Boolean.TRUE); //$NON-NLS-1$
        
        // determine cell padding
        double padding = 10;
        Node n = cell.getSkin() == null ? null : cell.getSkin().getNode();
        if (n instanceof Region) {
            Region r = (Region) n;
            padding = r.snappedLeftInset() + r.snappedRightInset();
        }

        ObservableList<ObservableList<SpreadsheetCell>> gridRows = spreadsheetView.getGrid().getRows();//.get(row)
        
        /**
         * If maxRows is -1, we take all rows. If it's 30, it means it's coming
         * from TableColumnHeader during initialization, so we push it to 100.
         */
        int rows = maxRows == -1 ? items.size() : Math.min(items.size(), maxRows == 30 ? 100 : maxRows);
        double maxWidth = 0;
        boolean datePresent = false;
        cell.updateTableColumn(col);
        cell.updateTableView(handle.getGridView());
        /**
         * Sometime the skin is not set, and the width computed is zero which
         * destroy the grid... So in that case, we manually set the skin...
         */
        if (cell.getSkin() == null) {
            cell.setSkin(new CellViewSkin((CellView) cell));
        }
         SpreadsheetColumn column = spreadsheetView.getColumns().get(indexColumn);
        //We add the size of the menuButton of the filter if necessary.
        double cellFilterWidth = 0;
        
        for (int row = 0; row < rows; row++) {
            cell.updateIndex(row);
            
            if ((cell.getText() != null && !cell.getText().isEmpty()) || cell.getGraphic() != null) {
                getChildren().add(cell);

                if (((SpreadsheetCell) cell.getItem()).getItem() instanceof LocalDate) {
                    datePresent = true;
                }
                // FIXME: JDK-9
                // Method doesn't exist anymore
                //cell.impl_processCSS(false);
                double width = cell.prefWidth(-1);
                if(row == spreadsheetView.getFilteredRow()){
                    cellFilterWidth = width;
                }
                /**
                 * If the cell is spanning in column, we need to take the other
                 * columns into account in the calculation of the width. So we
                 * compute the width needed by the cell and we substract the
                 * other columns width.
                 *
                 * Also if the cell considered is not in the column, we still
                 * have to compute because a previous column may have based its
                 * calculation on the current width which will be modified.
                 */
                SpreadsheetCell spc = gridRows.get(row).get(indexColumn);
                if (spreadsheetView.getColumnSpan(spc) > 1) {
                    for (int i = spreadsheetView.getViewColumn(spc.getColumn()); i < spreadsheetView.getViewColumn(spc.getColumn()) + spreadsheetView.getColumnSpan(spc); ++i) {
                        if(i != indexColumn){
                            width -= spreadsheetView.getColumns().get(i).getWidth();
                        }
                    }
                }
                maxWidth = Math.max(maxWidth, width);
                getChildren().remove(cell);
            }
        }

        // dispose of the cell to prevent it retaining listeners (see RT-31015)
        cell.updateIndex(-1);

        // RT-23486
        double widthMax = maxWidth + padding;
        if (handle.getGridView().getColumnResizePolicy() == TableView.CONSTRAINED_RESIZE_POLICY) {
            widthMax = Math.max(widthMax, col.getWidth());
        }
        
        if (datePresent && widthMax < DATE_CELL_MIN_WIDTH) {
            widthMax = DATE_CELL_MIN_WIDTH;
        }
        if (column.getFilter() != null) {
            //We get the maximum between our widthMax and the cell with a filter.
            cellFilterWidth += column.getFilter().getMenuButton().getWidth() <= 0 ? 24.0 : column.getFilter().getMenuButton().getWidth();
            widthMax = Math.max(widthMax, cellFilterWidth);
        }
        /**
         * This method is called by the system at initialisation and later by
         * some methods that check wether the specified column is resizable. So
         * we do not check if the column is resizable because it will be checked
         * before. If we end up here, it either means the column is resizable,
         * OR this is the initialisation and we haven't set a specific width so
         * we just compute one time the correct width for that column, and once
         * set, it will not be called again.
         *
         * Also, if the prefWidth has already been set but the user resized the
         * column with his mouse, we must force the column to resize because
         * setting the prefWidth again will not trigger the listeners.
         */
        widthMax = snapSizeX(widthMax);
        if (col.getPrefWidth() == widthMax && col.getWidth() != widthMax) {
            // FIXME: JDK-9
            // Method doesn't exist anymore
            // col.impl_setWidth(widthMax);
        } else {
            col.setPrefWidth(widthMax);
        }
        rectangleSelection.updateRectangle();
    }

    /***************************************************************************
     *
     * PRIVATE/PROTECTED METHOD
     *
     **************************************************************************/
    protected final void init() {
        rectangleSelection = new RectangleSelection(this, (TableViewSpanSelectionModel) handle.getGridView().getSelectionModel());
        getFlow().getVerticalBar().valueProperty().addListener(vbarValueListener);
        verticalHeader = new VerticalHeader(handle);
        getChildren().add(verticalHeader);

        ReflectionUtils.getTableHeaderRowFrom(this).ifPresent(tableHeaderRow -> {
            ((HorizontalHeader) tableHeaderRow).init();
            verticalHeader.init(this, (HorizontalHeader) tableHeaderRow);
            horizontalPickers = new HorizontalPicker((HorizontalHeader) tableHeaderRow, spreadsheetView);
        });
        getChildren().add(horizontalPickers);
        getFlow().init(spreadsheetView);
        behavior.setGridViewSkin(this);
    }

    protected final ObservableSet<Integer> getCurrentlyFixedRow() {
        return currentlyFixedRow;
    }

    /**
     * Used in the HorizontalColumnHeader when we need to resize in double
     * click.
     * 
     * @param tc
     * @param maxRows
     */
    public void resize(TableColumnBase<?, ?> tc, int maxRows) {
        if(tc.isResizable()){
            int columnIndex = getColumns().indexOf(tc);
            TableColumn tableColumn = getColumns().get(columnIndex);
            resizeColumnToFitContent(tableColumn, maxRows);
            Event.fireEvent(spreadsheetView, new SpreadsheetView.ColumnWidthEvent(columnIndex, tableColumn.getWidth()));
        }
    }

    @Override
    protected void layoutChildren(double x, double y, double w, final double h) {
        if (spreadsheetView == null) {
            return;
        }
        double verticalHeaderWidth = verticalHeader.computeHeaderWidth();
        double horizontalPickerHeight = spreadsheetView.getColumnPickers().isEmpty() ? 0: VerticalHeader.PICKER_SIZE;
        
        if (spreadsheetView.isShowRowHeader() || !spreadsheetView.getRowPickers().isEmpty()) {
            x += verticalHeaderWidth;
            w -= verticalHeaderWidth;
        } else {
            x = 0.0;
        }

        
        y += horizontalPickerHeight;
        super.layoutChildren(x, y, w, h-horizontalPickerHeight);

        final double baselineOffset = getSkinnable().getLayoutBounds().getHeight() / 2;
        double tableHeaderRowHeight = 0;

        if(!spreadsheetView.getColumnPickers().isEmpty()){
            layoutInArea(horizontalPickers, x, y - VerticalHeader.PICKER_SIZE, w, tableHeaderRowHeight, baselineOffset, HPos.CENTER, VPos.CENTER);
        }
        
        if (spreadsheetView.showColumnHeaderProperty().get()) {
            // position the table header
            tableHeaderRowHeight = getTableHeaderRow().prefHeight(-1);
            //For unknow reason, the height of the columnHeader is smaller when nothing is clicked in the grid..
            tableHeaderRowHeight = tableHeaderRowHeight < DEFAULT_CELL_HEIGHT ? DEFAULT_CELL_HEIGHT : tableHeaderRowHeight;
            layoutInArea(getTableHeaderRow(), x, y, w, tableHeaderRowHeight, baselineOffset, HPos.CENTER, VPos.CENTER);

            y += tableHeaderRowHeight;
        } else {
            // This is temporary handled in the HorizontalHeader with Css
            // FIXME tweak open in https://javafx-jira.kenai.com/browse/RT-32673
        }

        if (spreadsheetView.isShowRowHeader() || !spreadsheetView.getRowPickers().isEmpty()) {
            layoutInArea(verticalHeader, x - verticalHeaderWidth, y - tableHeaderRowHeight, w, h, baselineOffset,
                    HPos.CENTER, VPos.CENTER);
        }
    }

    // FIXME: JDK-9
    // Method doesn't exist in base class
    // @Override
    protected void onFocusPreviousCell() {
        focusScroll();
    }

    // FIXME: JDK-9
    // Method doesn't exist in base class
    // @Override
    protected void onFocusNextCell() {
        focusScroll();
    }

    private int getFixedRowSize() {
        int i = 0;
        for (Integer fixedRow : spreadsheetView.getFixedRows()) {
            if (!spreadsheetView.getHiddenRows().get(fixedRow)) {
                i++;
            }
        }
        return i;
    }
    
    void focusScroll() {
        final TableFocusModel<?, ?> fm = getFocusModel();
        if (fm == null) {
            return;
        }
        /**
         * ***************************************************************
         * MODIFIED
         ****************************************************************
         */
        final int row = fm.getFocusedIndex();
        // We try to make visible the rows that may be hidden by Fixed rows
        if (!getFlow().getCells().isEmpty()
                //FIXME
                && getFlow().getCells().get(getFixedRowSize()).getIndex() > row
                && !spreadsheetView.getFixedRows().contains(spreadsheetView.getModelRow(row))) {
            flow.scrollTo(row);
        } else {
            // FIXME: JDK-9
            // Method doesn't exist in VirtualFlow class
            // flow.show(row);
        }
        ReflectionUtils.callMethod(this, "scrollHorizontally");
        /**
         * ***************************************************************
         * END OF MODIFIED
         ****************************************************************
         */
    }

    // FIXME: JDK-9
    // Method doesn't exist in base class
    // @Override
    protected void onSelectPreviousCell() {
        // super.onSelectPreviousCell();
        ReflectionUtils.callMethod(this, "scrollHorizontally");
    }

    // FIXME: JDK-9
    // Method doesn't exist in base class
    // @Override
    protected void onSelectNextCell() {
        // super.onSelectNextCell();
        ReflectionUtils.callMethod(this, "scrollHorizontally");
    }

    // FIXME: JDK-9
    // Method doesn't exist in base class
    // @Override
    protected VirtualFlow<TableRow<ObservableList<SpreadsheetCell>>> createVirtualFlow() {
        return new GridVirtualFlow<>(this);
    }

    @Override
    protected TableHeaderRow createTableHeaderRow() {
        return new HorizontalHeader(this);
    }
    
    protected HorizontalHeader getHorizontalHeader(){
        return (HorizontalHeader) getTableHeaderRow();
    }

    BooleanProperty getTableMenuButtonVisibleProperty() {
        return tableMenuButtonVisibleProperty();
    }

    // FIXME: JDK-9
    // Method doesn't exist in base class
    // @Override
    protected void scrollHorizontally(TableColumn<ObservableList<SpreadsheetCell>, ?> col) {
        if (col == null || !col.isVisible()) {
            return;
        }
        /**
         * We modified this function so that we ensure that any selected cells
         * will not be below a fixed column. Because when there's some fixed
         * columns, the "left border" is not the table anymore, but the right
         * side of the last fixed columns.
         *
         * Moreover, we need to re-compute the fixedColumnWidth because the
         * layout of the rows hasn't been done yet and the value is not right.
         * So we might end up below a fixedColumns.
         */
        
        fixedColumnWidth = 0;
        final double pos = getFlow().getHorizontalBar().getValue();
        int index = getColumns().indexOf(col);
        double start = 0;// scrollX;

        for (int columnIndex = 0; columnIndex < index; ++columnIndex) {
            //Do not add the width of hidden column!
            if (!spreadsheetView.isColumnHidden(columnIndex)) {
                SpreadsheetColumn column = spreadsheetView.getColumns().get(columnIndex);
                if (column.isFixed()) {
                    fixedColumnWidth += column.getWidth();
                }
                start += column.getWidth();
            }
        }

        final double end = start + col.getWidth();

        // determine the visible width of the table
        final double headerWidth = handle.getView().getWidth() - snappedLeftInset() - snappedRightInset() - verticalHeader.getVerticalHeaderWidth();

        // determine by how much we need to translate the table to ensure that
        // the start position of this column lines up with the left edge of the
        // tableview, and also that the columns don't become detached from the
        // right edge of the table
        final double max = getFlow().getHorizontalBar().getMax();
        double newPos;

        /**
         * If the starting position of our column if inferior to the left egde
         * (of tableView or fixed columns), then we need to scroll.
         */
        if (start < pos + fixedColumnWidth && start >= 0 && start >= fixedColumnWidth) {
            newPos = start - fixedColumnWidth < 0 ? start : start - fixedColumnWidth;
            getFlow().getHorizontalBar().setValue(newPos);
        //If the starting point is not visible on the right.    
        } else if(start > pos + headerWidth){
            final double delta = start < 0 || end > headerWidth ? start - pos - fixedColumnWidth : 0;
            newPos = pos + delta > max ? max : pos + delta;
            getFlow().getHorizontalBar().setValue(newPos);
        }
        /**
         * In all other cases, it means the cell is visible so no scroll needed,
         * because otherwise we may end up with a continous scroll that always
         * place the selected cell in the center of the screen.
         */
    }

    private void verticalScroll() {
        verticalHeader.requestLayout();
    }

    GridVirtualFlow<?> getFlow() {
        return (GridVirtualFlow<?>) flow;
    }

    /**
     * Return a BitSet of the rows that needs layout all the time. This
     * includes any row containing a span, or a fixed row.
     * @return 
     */
    private BitSet initRowToLayoutBitSet() {
        int rowCount = getItemCount();
        BitSet bitSet = new BitSet(rowCount);
        for (int row = 0; row < rowCount; ++row) {
            if (spreadsheetView.getFixedRows().contains(spreadsheetView.getModelRow(row))) {
                bitSet.set(row);
                continue;
            }
            List<SpreadsheetCell> myRow = handle.getGridView().getItems().get(row);
            for (SpreadsheetCell cell : myRow) {
                /**
                 * No matter what the sort will do, we want to be behave with
                 * caution here, and take the rowSpan even if the cell is
                 * splitted afterwards.
                 */
                if (spreadsheetView.getRowSpanFilter(cell) > 1 /*|| cell.getColumnSpan() >1*/) {
                    bitSet.set(row);
                    break;
                }
            }
        }
        return bitSet;
    }

    /**
     * When the vertical moves, we update the verticalHeader
     */
    private final InvalidationListener vbarValueListener = new InvalidationListener() {
        @Override
        public void invalidated(Observable valueModel) {
            verticalScroll();
        }
    };

    /**
     * We listen on the FixedRows in order to do the modification in the
     * VirtualFlow
     */
    private final ListChangeListener<Integer> fixedRowsListener = new ListChangeListener<Integer>() {
        @Override
        public void onChanged(Change<? extends Integer> c) {
            hBarValue.clear();
            while (c.next()) {
                if (c.wasPermutated()) {
                    for (Integer fixedRow : c.getList()) {
                        rowToLayout.set(spreadsheetView.getFilteredRow(fixedRow), true);
                    }
                } else {
                    for (Integer unfixedRow : c.getRemoved()) {
                        rowToLayout.set(spreadsheetView.getFilteredRow(unfixedRow), false);
                    //If the grid permits it, we check the spanning in order not
                        //to remove a row that might need layout.
                        if (spreadsheetView.getGrid().getRows().size() > unfixedRow) {
                            List<SpreadsheetCell> myRow = spreadsheetView.getGrid().getRows().get(unfixedRow);
                            for (SpreadsheetCell cell : myRow) {
                                if (spreadsheetView.getRowSpanFilter(cell) > 1 /*|| spreadsheetView.getColumnSpan(cell) > 1*/) {
                                    rowToLayout.set(spreadsheetView.getFilteredRow(unfixedRow), true);
                                    break;
                                }
                            }
                        }
                    }

                    //We check for the newly fixedRow
                    for (Integer fixedRow : c.getAddedSubList()) {
                        rowToLayout.set(spreadsheetView.getFilteredRow(fixedRow), true);
                    }
                }
            }
            // requestLayout() not responding immediately..
            getFlow().requestLayout();
        }
    };

    /**
     * We listen on the currentlyFixedRow in order to do the modification in the
     * FixedRowHeight.
     */
    private final SetChangeListener<? super Integer> currentlyFixedRowListener = new SetChangeListener<Integer>() {
        @Override
        public void onChanged(javafx.collections.SetChangeListener.Change<? extends Integer> arg0) {
            computeFixedRowHeight();
        }
    };

    /**
     * We compute the total height of the fixedRows so that the selection can
     * use it without performance regression.
     */
    public void computeFixedRowHeight() {
        fixedRowHeight = 0;
        for (int i : getCurrentlyFixedRow()) {
            fixedRowHeight += getRowHeight(i);
        }
    }

    /**
     * We listen on the FixedColumns in order to do the modification in the
     * VirtualFlow.
     */
    private final ListChangeListener<SpreadsheetColumn> fixedColumnsListener = new ListChangeListener<SpreadsheetColumn>() {
        @Override
        public void onChanged(Change<? extends SpreadsheetColumn> c) {
            hBarValue.clear();
            getFlow().requestLayout();
            // requestLayout() not responding immediately..
//            getFlow().layoutTotal();
        }
    };

    // FIXME: JDK-9
    // The methods do not override but are used
    // @Override
    protected TableFocusModel<ObservableList<SpreadsheetCell>, TableColumn<ObservableList<SpreadsheetCell>, ?>> getFocusModel() {
        return getSkinnable().getFocusModel();
    }

    // @Override
    protected ObservableList<TableColumn<ObservableList<SpreadsheetCell>, ?>> getColumns() {
        return getSkinnable().getColumns();
    }

    // @Override
    protected ObjectProperty<ObservableList<ObservableList<SpreadsheetCell>>> itemsProperty() {
        return getSkinnable().itemsProperty();
    }

    // @Override
    protected BooleanProperty tableMenuButtonVisibleProperty() {
        return getSkinnable().tableMenuButtonVisibleProperty();
    }

    // FIXME: JDK-9
    // The following methods are neither abstract in super method nor used
    /*@Override
    protected TableSelectionModel<ObservableList<SpreadsheetCell>> getSelectionModel() {
        return getSkinnable().getSelectionModel();
    }

    @Override
    protected TablePositionBase<? extends TableColumn<ObservableList<SpreadsheetCell>, ?>> getFocusedCell() {
        return getSkinnable().getFocusModel().getFocusedCell();
    }

    @Override
    protected ObservableList<? extends TableColumn<ObservableList<SpreadsheetCell>, ?>> getVisibleLeafColumns() {
        return getSkinnable().getVisibleLeafColumns();
    }

    @Override
    protected int getVisibleLeafIndex(TableColumn<ObservableList<SpreadsheetCell>, ?> tc) {
        return getSkinnable().getVisibleLeafIndex(tc);
    }

    @Override
    protected TableColumn<ObservableList<SpreadsheetCell>, ?> getVisibleLeafColumn(int col) {
        return getSkinnable().getVisibleLeafColumn(col);
    }

    @Override
    protected ObservableList<TableColumn<ObservableList<SpreadsheetCell>, ?>> getSortOrder() {
        return getSkinnable().getSortOrder();
    }

    @Override
    protected ObjectProperty<Callback<TableView<ObservableList<SpreadsheetCell>>, TableRow<ObservableList<SpreadsheetCell>>>> rowFactoryProperty() {
        return getSkinnable().rowFactoryProperty();
    }

    @Override
    protected ObjectProperty<Node> placeholderProperty() {
        return getSkinnable().placeholderProperty();
    }

    @Override
    protected ObjectProperty<Callback<ResizeFeaturesBase, Boolean>> columnResizePolicyProperty() {
        return (ObjectProperty<Callback<ResizeFeaturesBase, Boolean>>) (Object)getSkinnable().columnResizePolicyProperty();
    }

    @Override
    protected boolean resizeColumn(TableColumn<ObservableList<SpreadsheetCell>, ?> tc, double delta) {
        getHorizontalHeader().getRootHeader().lastColumnResized = getColumns().indexOf(tc);
        boolean returnedValue = getSkinnable().resizeColumn(tc, delta);
        if(returnedValue){
            Event.fireEvent(spreadsheetView, new SpreadsheetView.ColumnWidthEvent(getColumns().indexOf(tc), tc.getWidth()));
        }
        return returnedValue;
    }

    @Override
    protected void edit(int index, TableColumn<ObservableList<SpreadsheetCell>, ?> column) {
        getSkinnable().edit(index, column);
    }

    @Override
    public TableRow<ObservableList<SpreadsheetCell>> createCell() {
        TableRow<ObservableList<SpreadsheetCell>> cell;

        if (getSkinnable().getRowFactory() != null) {
            cell = getSkinnable().getRowFactory().call(getSkinnable());
        } else {
            cell = new TableRow<>();
        }

        cell.updateTableView(getSkinnable());
        return cell;
    }*/

    @Override
    public final int getItemCount() {
        return getSkinnable().getItems() == null ? 0 : getSkinnable().getItems().size();
    }

    /**
     * If the scene is not yet instantiated, we need to wait otherwise the
     * VirtualFlow will not shift the cells properly.
     *
     * @param value
     */
    public void setHbarValue(double value) {
        setHbarValue(value, 0);
    }

    public void setHbarValue(double value, int count) {
        if (count > 5) {
            return;
        }
        final int newCount = count + 1;
        if (flow.getScene() == null) {
            Platform.runLater(() -> {
                setHbarValue(value, newCount);
            });
            return;
        }
        getHBar().setValue(value);
    }

    TableHeaderRow getTableHeaderRow() {
        return ReflectionUtils.getTableHeaderRowFrom(this).get();
    }
}
<|MERGE_RESOLUTION|>--- conflicted
+++ resolved
@@ -1,1232 +1,1226 @@
-/**
- * Copyright (c) 2013, 2017 ControlsFX
- * All rights reserved.
- *
- * Redistribution and use in source and binary forms, with or without
- * modification, are permitted provided that the following conditions are met:
- *     * Redistributions of source code must retain the above copyright
- * notice, this list of conditions and the following disclaimer.
- *     * Redistributions in binary form must reproduce the above copyright
- * notice, this list of conditions and the following disclaimer in the
- * documentation and/or other materials provided with the distribution.
- *     * Neither the name of ControlsFX, any associated website, nor the
- * names of its contributors may be used to endorse or promote products
- * derived from this software without specific prior written permission.
- *
- * THIS SOFTWARE IS PROVIDED BY THE COPYRIGHT HOLDERS AND CONTRIBUTORS "AS IS" AND
- * ANY EXPRESS OR IMPLIED WARRANTIES, INCLUDING, BUT NOT LIMITED TO, THE IMPLIED
- * WARRANTIES OF MERCHANTABILITY AND FITNESS FOR A PARTICULAR PURPOSE ARE
- * DISCLAIMED. IN NO EVENT SHALL CONTROLSFX BE LIABLE FOR ANY
- * DIRECT, INDIRECT, INCIDENTAL, SPECIAL, EXEMPLARY, OR CONSEQUENTIAL DAMAGES
- * (INCLUDING, BUT NOT LIMITED TO, PROCUREMENT OF SUBSTITUTE GOODS OR SERVICES;
- * LOSS OF USE, DATA, OR PROFITS; OR BUSINESS INTERRUPTION) HOWEVER CAUSED AND
- * ON ANY THEORY OF LIABILITY, WHETHER IN CONTRACT, STRICT LIABILITY, OR TORT
- * (INCLUDING NEGLIGENCE OR OTHERWISE) ARISING IN ANY WAY OUT OF THE USE OF THIS
- * SOFTWARE, EVEN IF ADVISED OF THE POSSIBILITY OF SUCH DAMAGE.
- */
-package impl.org.controlsfx.spreadsheet;
-
-import impl.org.controlsfx.ReflectionUtils;
-import javafx.application.Platform;
-import javafx.beans.InvalidationListener;
-import javafx.beans.Observable;
-import javafx.beans.property.BooleanProperty;
-import javafx.beans.property.ObjectProperty;
-import javafx.beans.property.SimpleBooleanProperty;
-import javafx.collections.FXCollections;
-import javafx.collections.ListChangeListener;
-import javafx.collections.ObservableList;
-import javafx.collections.ObservableMap;
-import javafx.collections.ObservableSet;
-import javafx.collections.SetChangeListener;
-import javafx.event.Event;
-import javafx.event.EventHandler;
-import javafx.geometry.HPos;
-import javafx.geometry.VPos;
-import javafx.scene.Node;
-import javafx.scene.control.IndexedCell;
-import javafx.scene.control.ScrollBar;
-import javafx.scene.control.TableCell;
-import javafx.scene.control.TableColumn;
-import javafx.scene.control.TableColumnBase;
-import javafx.scene.control.TableFocusModel;
-import javafx.scene.control.TableRow;
-import javafx.scene.control.TableView;
-import javafx.scene.control.skin.TableHeaderRow;
-import javafx.scene.control.skin.TableViewSkinBase;
-import javafx.scene.control.skin.VirtualFlow;
-import javafx.scene.input.MouseEvent;
-import javafx.scene.layout.Region;
-import javafx.stage.Screen;
-import javafx.util.Callback;
-import org.controlsfx.control.spreadsheet.Grid;
-import org.controlsfx.control.spreadsheet.SpreadsheetCell;
-import org.controlsfx.control.spreadsheet.SpreadsheetColumn;
-import org.controlsfx.control.spreadsheet.SpreadsheetView;
-
-import java.lang.reflect.Field;
-import java.time.LocalDate;
-import java.util.BitSet;
-import java.util.HashMap;
-import java.util.HashSet;
-import java.util.List;
-import java.util.Map;
-import java.util.Set;
-
-/**
- * This skin is actually the skin of the SpreadsheetGridView (tableView)
- * contained within the SpreadsheetView. The skin for the SpreadsheetView itself
- * currently resides inside the SpreadsheetView constructor!
- *
- * We need to extends directly from TableViewSkinBase in order to work-around
- * https://javafx-jira.kenai.com/browse/RT-34753 if we want to set a custom
- * TableViewBehavior.
- *
- */
-public class GridViewSkin extends TableViewSkinBase<ObservableList<SpreadsheetCell>, ObservableList<SpreadsheetCell>, TableView<ObservableList<SpreadsheetCell>>, TableRow<ObservableList<SpreadsheetCell>>, TableColumn<ObservableList<SpreadsheetCell>,?>> {
-        
-    /***************************************************************************
-     *
-     * STATIC FIELDS
-     *
-     * *************************************************************************/
-
-    /** Default height of a row. */
-    public static final double DEFAULT_CELL_HEIGHT;
-
-    // FIXME This should seriously be investigated ..
-    private static final double DATE_CELL_MIN_WIDTH = 200 - Screen.getPrimary().getDpi();
-
-    static {
-        double cell_size = 24.0;
-        try {
-            Class<?> clazz = javafx.scene.control.skin.CellSkinBase.class;
-            Field f = clazz.getDeclaredField("DEFAULT_CELL_SIZE"); //$NON-NLS-1$
-            f.setAccessible(true);
-            cell_size = f.getDouble(null);
-        } catch (NoSuchFieldException | SecurityException | IllegalAccessException | IllegalArgumentException e) {
-            // TODO Auto-generated catch block
-            e.printStackTrace();
-        }
-        DEFAULT_CELL_HEIGHT = cell_size;
-    }
-
-    /**
-     * When we add some tableCell to some topRow in order for them to be on top
-     * in term of z-order. We may end up with the situation where the row that
-     * put the cell is not in the ViewPort anymore. For example when a fixedRow
-     * has taken over the real row when scrolling down. Then, the tableCell
-     * added is still hanging out in the topRow. That tableCell has no clue that
-     * its "creator" has been destroyed or re-used since that tableCell was not
-     * technically belonging to its "creator". Therefore, we need to track those
-     * cells in order to remove them each time.
-     */
-    final Map<GridRow,Set<CellView>> deportedCells = new HashMap<>();
-
-    /***************************************************************************
-     *
-     * PRIVATE FIELDS
-     *
-     ***************************************************************************/
-
-    /**
-     * When resizing, we save the height here in order to override default row
-     * height. package protected.
-     */
-    ObservableMap<Integer, Double> rowHeightMap = FXCollections.observableHashMap();
-
-    /** The editor. */
-    private GridCellEditor gridCellEditor;
-    private GridViewBehavior behavior;
-    private VirtualFlow<TableRow<ObservableList<SpreadsheetCell>>> flow;
-
-    protected final SpreadsheetHandle handle;
-    protected SpreadsheetView spreadsheetView;
-    protected VerticalHeader verticalHeader;
-    protected HorizontalPicker horizontalPickers;
-    
-    /**
-     * The currently fixedRow. This handles an Integer's set of rows being
-     * fixed. NOT Fixable but truly fixed.
-     */
-    private ObservableSet<Integer> currentlyFixedRow = FXCollections.observableSet(new HashSet<Integer>());
-
-    /**
-     * A list of Integer with the current selected Rows. This is useful for
-     * HorizontalHeader and VerticalHeader because they need to highlight when a
-     * selection is made.
-     */
-    private final ObservableList<Integer> selectedRows = FXCollections.observableArrayList();
-
-    /**
-     * A list of Integer with the current selected Columns. This is useful for
-     * HorizontalHeader and VerticalHeader because they need to highlight when a
-     * selection is made.
-     */
-    private final ObservableList<Integer> selectedColumns = FXCollections.observableArrayList();
-
-    /**
-     * The total height of the currently fixedRows.
-     */
-    private double fixedRowHeight = 0;
-
-    /**
-     * These variable try to optimize the layout of the rows in order not to layout
-     * every time every row.
-     * 
-     * So rowToLayout contains the rows that really needs layout(contain span or fixed).
-     * 
-     * And hBarValue is an indicator for the VirtualFlow. When the Hbar is touched, this BitSet
-     * is set to false. And when a row is drawing, it flips its value in this BitSet. 
-     * So that we know when scrolling up or down whether a row has taken into account
-     * that the HBar was moved (otherwise, blank area may appear).
-     */
-    BitSet hBarValue;
-    BitSet rowToLayout;
-    
-    /**
-     * This rectangle will be used for drawing a border around the selection.
-     */
-    RectangleSelection rectangleSelection;
-    
-    /**
-     * This is the current width used by the currently fixed column on the left. 
-     */
-    double fixedColumnWidth;
-    
-    /**
-     * When we try to select cells after a setGrid, we end up with the cell
-     * selected but no visual confirmation. In order to prevent that, we need to
-     * warn the selectionModel when the layout is starting and then the
-     * selectionModel will do the appropriate actions in order to force the
-     * visual to come.
-     */
-    BooleanProperty lastRowLayout = new SimpleBooleanProperty(true);
-    
-    /***************************************************************************
-     *
-     * CONSTRUCTOR
-     *
-     * *************************************************************************/
-    public GridViewSkin(final SpreadsheetHandle handle) {
-        super(handle.getGridView());
-        // FIXME: JDK-9
-        // Method does not exist in base class
-        // super.init(handle.getGridView());
-        
-        this.handle = handle;
-        this.spreadsheetView = handle.getView();
-        this.behavior = new GridViewBehavior(handle.getGridView());
-        this.flow = ReflectionUtils.getVirtualFlow(this);
-        gridCellEditor = new GridCellEditor(handle);
-        TableView<ObservableList<SpreadsheetCell>> tableView = handle.getGridView();
-
-        //Set a new row factory, useful when handling row height.
-        tableView.setRowFactory(p -> new GridRow(handle));
-
-        tableView.getStyleClass().add("cell-spreadsheet"); //$NON-NLS-1$
-
-        getCurrentlyFixedRow().addListener(currentlyFixedRowListener);
-        spreadsheetView.getFixedRows().addListener(fixedRowsListener);
-        spreadsheetView.getFixedColumns().addListener(fixedColumnsListener);
-
-        init();
-        /**
-         * When we are changing the grid we re-instantiate the rowToLayout because
-         * spans and fixedRow may have changed.
-         */
-<<<<<<< HEAD
-        handle.getView().gridProperty().addListener((ov, t, t1) -> rowToLayout = initRowToLayoutBitSet());
-        hBarValue = new BitSet(handle.getView().getGrid().getRowCount());
-=======
-        handle.getView().gridProperty().addListener(rowToLayoutListener);
-        handle.getView().hiddenRowsProperty().addListener(rowToLayoutListener);
-        handle.getView().hiddenColumnsProperty().addListener(rowToLayoutListener);
-        
-        hBarValue = new BitSet(getItemCount());
->>>>>>> f4d14345
-        rowToLayout = initRowToLayoutBitSet();
-        // Because fixedRow Listener is not reacting first time.
-        computeFixedRowHeight();
-        
-        
-        EventHandler<MouseEvent> ml = (MouseEvent event) -> {
-            // RT-15127: cancel editing on scroll. This is a bit extreme
-            // (we are cancelling editing on touching the scrollbars).
-            // This can be improved at a later date.
-            if (tableView.getEditingCell() != null) {
-                tableView.edit(-1, null); 
-            }
-            
-            // This ensures that the table maintains the focus, even when the vbar
-            // and hbar controls inside the flow are clicked. Without this, the
-            // focus border will not be shown when the user interacts with the
-            // scrollbars, and more importantly, keyboard navigation won't be
-            // available to the user.
-            tableView.requestFocus();
-        };
-        
-        getFlow().getVerticalBar().addEventFilter(MouseEvent.MOUSE_PRESSED, ml);
-        getFlow().getHorizontalBar().addEventFilter(MouseEvent.MOUSE_PRESSED, ml);
-
-        // init the behavior 'closures'
-        behavior.setOnFocusPreviousRow(this::onFocusPreviousCell);
-        behavior.setOnFocusNextRow(this::onFocusNextCell);
-        behavior.setOnMoveToFirstCell(() -> ReflectionUtils.callMethod(GridViewSkin.this, "onMoveToFirstCell"));
-        behavior.setOnMoveToLastCell(() -> ReflectionUtils.callMethod(GridViewSkin.this, "onMoveToLastCell"));
-        behavior.setOnScrollPageDown(isFocusDriven -> ReflectionUtils.onScroll(GridViewSkin.this, "onScrollPageDown", isFocusDriven));
-        behavior.setOnScrollPageUp(isFocusDriven -> ReflectionUtils.onScroll(GridViewSkin.this, "onScrollPageUp", isFocusDriven));
-        behavior.setOnSelectPreviousRow(this::onSelectPreviousCell);
-        behavior.setOnSelectNextRow(this::onSelectNextCell);
-        behavior.setOnSelectLeftCell(() -> ReflectionUtils.callMethod(GridViewSkin.this, "onSelectLeftCell"));
-        behavior.setOnSelectRightCell(() -> ReflectionUtils.callMethod(GridViewSkin.this, "onSelectRightCell"));
-
-        // FIXME: JDK-9
-        // No handleControlPropertyChanged declared
-        // registerChangeListener(tableView.fixedCellSizeProperty(), "FIXED_CELL_SIZE");
-    }
-
-    private InvalidationListener rowToLayoutListener = new InvalidationListener() {
-        @Override
-        public void invalidated(Observable observable) {
-            rowToLayout = initRowToLayoutBitSet();
-        }
-    };
-    /**
-     * Compute the height of a particular row. If the row is in
-     * {@link Grid#AUTOFIT}, {@link #DEFAULT_CELL_HEIGHT} is returned.
-     *
-     * @param row
-     * @return
-     */
-    public double getRowHeight(int row) {
-        if (row == -1) {
-            return DEFAULT_CELL_HEIGHT;
-        }
-        Double rowHeightCache = rowHeightMap.get(spreadsheetView.getModelRow(row));
-        if (rowHeightCache == null) {
-            double rowHeight = handle.getView().getGrid().getRowHeight(spreadsheetView.getModelRow(row));
-            return rowHeight == Grid.AUTOFIT ? DEFAULT_CELL_HEIGHT : rowHeight;
-        } else {
-            return rowHeightCache;
-        }
-    }
-
-    public double getFixedRowHeight() {
-        return fixedRowHeight;
-    }
-
-    /**
-     * Contains the index of the sortedList.
-     * @return 
-     */
-    public ObservableList<Integer> getSelectedRows() {
-        return selectedRows;
-    }
-
-    public ObservableList<Integer> getSelectedColumns() {
-        return selectedColumns;
-    }
-
-    public GridCellEditor getSpreadsheetCellEditorImpl() {
-        return gridCellEditor;
-    }
-
-    /**
-     * This return the GridRow which has the specified index if found. Otherwise
-     * null is returned.
-     *
-     * @param index
-     * @return
-     */
-    public GridRow getRowIndexed(int index) {
-        List<? extends IndexedCell> cells = getFlow().getCells();
-        if (!cells.isEmpty()) {
-            IndexedCell cell = cells.get(0);
-            if (index >= cell.getIndex() && index - cell.getIndex() < cells.size()) {
-                return (GridRow) cells.get(index - cell.getIndex());
-            }
-        }
-        for (IndexedCell cell : getFlow().getFixedCells()) {
-            if (cell.getIndex() == index) {
-                return (GridRow) cell;
-            }
-        }
-        return null;
-    }
-    
-    /**
-     * This return the first index displaying a cell in case of a rowSpan. If
-     * the returned index is the same as given, it means the current cell is the
-     * one showing. Otherwise, it means another cell above will be the one
-     * drawn.
-     *
-     * @param cell
-     * @param index
-     * @return
-     */
-    public int getFirstRow(SpreadsheetCell cell, int index) {
-        do {
-            --index;
-        } while (index >= 0
-                && spreadsheetView.getItems().get(index).get(cell.getColumn()) == cell);
-
-        return index + 1;
-    }
-    
-    /**
-     * This return the row at the specified index in the list. The index
-     * specified HAS NOTHING to do with the index of the row.
-     * @see #getRowIndexed(int) for a getting a row with its real index.
-     * @param index
-     * @return
-     */
-    public GridRow getRow(int index) {
-        if (index < getFlow().getCells().size()) {
-            return (GridRow) getFlow().getCells().get(index);
-        }
-        return null;
-    }
-
-    /**
-     * Indicate whether or not the row at the specified index is currently being
-     * displayed.
-     * 
-     * @param index
-     * @return
-     */
-    public final boolean containsRow(int index) {
-        /**
-         * When scrolling with mouse wheel, some row are present but will not be
-         * lay out. Thus we only consider the row with children as really
-         * available.
-         */
-        for (Object obj : getFlow().getCells()) {
-            if (((GridRow) obj).getIndex() == index && !((GridRow) obj).getChildrenUnmodifiable().isEmpty())
-                return true;
-            }
-        return false;
-    }
-
-    public int getCellsSize() {
-        return getFlow().getCells().size();
-    }
-
-    public ScrollBar getHBar() {
-        if (getFlow() != null) {
-            return getFlow().getHorizontalBar();
-        }
-        return null;
-    }
-
-    public ScrollBar getVBar() {
-        return getFlow().getVerticalBar();
-    }
-
-    /**
-     * Will compute for every row the necessary height and fit the line.
-     * This can degrade performance a lot so need to use it wisely. 
-     * But I don't see other solutions right now.
-     */
-    public void resizeRowsToFitContent() {
-        Grid grid = spreadsheetView.getGrid();
-        int maxRows = handle.getView().getGrid().getRowCount();
-        for (int row = 0; row < maxRows; row++) {
-            if (grid.isRowResizable(row)) {
-                resizeRowToFitContent(row);
-            }
-        }
-    }
-    
-    /**
-     * Will compute for the row the necessary height and fit the line.
-     * This can degrade performance a lot so need to use it wisely. 
-     * But I don't see other solutions right now.
-     * @param modelRow
-     */
-    public void resizeRowToFitContent(int modelRow) {
-        if(getSkinnable().getColumns().isEmpty()){
-            return;
-        }
-        final TableColumn<ObservableList<SpreadsheetCell>, ?> col = getSkinnable().getColumns().get(0);
-        List<?> items = itemsProperty().get();
-        if (items == null || items.isEmpty()) {
-            return;
-        }
-        
-        if (!spreadsheetView.getGrid().isRowResizable(modelRow)) {
-            return;
-        }
-        Callback/* <TableColumn<T, ?>, TableCell<T,?>> */ cellFactory = col.getCellFactory();
-        if (cellFactory == null) {
-            return;
-        }
-
-        CellView cell = (CellView) cellFactory.call(col);
-        if (cell == null) {
-            return;
-        }
-
-        // set this property to tell the TableCell we want to know its actual
-        // preferred width, not the width of the associated TableColumnBase
-        cell.getProperties().put("deferToParentPrefWidth", Boolean.TRUE); //$NON-NLS-1$
-        
-        // determine cell padding
-        double padding = 5;
-
-        Node n = cell.getSkin() == null ? null : cell.getSkin().getNode();
-        if (n instanceof Region) {
-            Region r = (Region) n;
-            padding = r.snappedTopInset() + r.snappedBottomInset();
-        }
-
-        double maxHeight;
-        maxHeight = 0;
-        getChildren().add(cell);
-        int columnSize = getSkinnable().getColumns().size();
-        for (int viewColumn = 0; viewColumn < columnSize; ++viewColumn) {
-            TableColumn column = getSkinnable().getColumns().get(viewColumn);
-            cell.updateTableColumn(column);
-            cell.updateTableView(handle.getGridView());
-            cell.updateIndex(modelRow);
-            SpreadsheetCell spc = cell.getItem();
-            double width = column.getWidth();
-            if (spc != null && spc.getColumn() == viewColumn && spc.getColumnSpan() > 1) {
-                /**
-                 * we need to span multiple columns, so we sum up the width of
-                 * the additional columns, adding it to the width variable
-                 */
-                final int max = getSkinnable().getVisibleLeafColumns().size() - viewColumn;
-                for (int i = 1, colSpan = spc.getColumnSpan(); i < colSpan && i < max; i++) {
-                    double tempWidth = snapSize(getSkinnable().getVisibleLeafColumn(viewColumn + i).getWidth());
-                    width += tempWidth;
-                }
-            }
-
-            if (spc != null && spc.getColumn() == viewColumn && 
-                    ((cell.getText() != null && !cell.getText().isEmpty()) || cell.getGraphic() != null)) {
-                cell.setWrapText(true);
-
-<<<<<<< HEAD
-                // FIXME: JDK-9
-                // Method doesn't exist anymore
-                //cell.impl_processCSS(false);
-                maxHeight = Math.max(maxHeight, cell.prefHeight(column.getWidth()));
-=======
-                cell.impl_processCSS(false);
-                maxHeight = Math.max(maxHeight, cell.prefHeight(width));
->>>>>>> f4d14345
-            }
-        }
-        getChildren().remove(cell);
-        rowHeightMap.put(modelRow, maxHeight + padding);
-        Event.fireEvent(spreadsheetView, new SpreadsheetView.RowHeightEvent(modelRow, maxHeight + padding));
-
-        rectangleSelection.updateRectangle();
-    }
-    
-    public void resizeRowsToMaximum() {
-        //First we resize to fit.
-        resizeRowsToFitContent();
-        
-        Grid grid = spreadsheetView.getGrid();
-        
-        //Then we take the maximum and apply it everywhere.
-        double maxHeight = 0;
-        for(int key:rowHeightMap.keySet()){
-            maxHeight = Math.max(maxHeight, rowHeightMap.get(key));
-        }
-        
-        rowHeightMap.clear();
-        int maxRows = handle.getView().getGrid().getRows().size();
-        for (int modelRow = 0; modelRow < maxRows; modelRow++) {
-            if (grid.isRowResizable(modelRow)) {
-                Event.fireEvent(spreadsheetView, new SpreadsheetView.RowHeightEvent(modelRow, maxHeight));
-                rowHeightMap.put(modelRow, maxHeight);
-            }
-        }
-        rectangleSelection.updateRectangle();
-    }
-    
-    public void resizeRowsToDefault() {
-        rowHeightMap.clear();
-        Grid grid = spreadsheetView.getGrid();
-        /**
-         * When resizing to default, we need to go through the visible rows in
-         * order to update them directly. Because if the rowHeightMap is empty,
-         * the rows will not detect that maybe the height has changed.
-         */
-        for (GridRow row : (List<GridRow>) getFlow().getCells()) {
-            if (grid.isRowResizable(spreadsheetView.getModelRow(row.getIndex()))) {
-                double newHeight = row.computePrefHeight(-1);
-                if (row.getPrefHeight() != newHeight) {
-                    row.setRowHeight(newHeight);
-                    row.requestLayout();
-                }
-            }
-        }
-
-        //Fixing https://bitbucket.org/controlsfx/controlsfx/issue/358/
-        getFlow().layoutChildren();
-
-        for (GridRow row : (List<GridRow>) getFlow().getCells()) {
-            double height = getRowHeight(spreadsheetView.getModelRow(row.getIndex()));
-            if (row.getHeight() != height) {
-                if (grid.isRowResizable(spreadsheetView.getModelRow(row.getIndex()))) {
-                    row.setRowHeight(height);
-                }
-            }
-        }
-        rectangleSelection.updateRectangle();
-    }
-    /**
-     * We want to have extra space when displaying LocalDate because they will
-     * use an editor that display a little icon on the right. Thus, that icon is
-     * reducing the visibility of the date string.
-     */
-    // FIXME: JDK-9
-    // This method doesn't exist in the base class to be overriden
-    /*@Override*/
-    public void resizeColumnToFitContent(TableColumn<ObservableList<SpreadsheetCell>, ?> tc, int maxRows) {
-        
-        final TableColumn<ObservableList<SpreadsheetCell>, ?> col = tc;
-        List<?> items = itemsProperty().get();
-        if (items == null || items.isEmpty()) {
-            return;
-        }
-
-        Callback/* <TableColumn<T, ?>, TableCell<T,?>> */ cellFactory = col.getCellFactory();
-        if (cellFactory == null) {
-            return;
-        }
-
-        TableCell<ObservableList<SpreadsheetCell>, ?> cell = (TableCell<ObservableList<SpreadsheetCell>, ?>) cellFactory
-                .call(col);
-        if (cell == null) {
-            return;
-        }
-
-        //The current index of that column
-        int indexColumn = handle.getGridView().getColumns().indexOf(tc);
-        
-        /**
-         * This is to prevent resize of columns that have the same default width
-         * at initialisation. If the "system" is calling this method, the
-         * maxRows will be set at 30. When we set a prefWidth and it's equal to
-         * the "default width", the system wants to resize the column. We must
-         * prevent that, thus we check if the two conditions are met.
-         */
-        if(maxRows == 30 && handle.isColumnWidthSet(indexColumn)){
-            return;
-        }
-        
-        // set this property to tell the TableCell we want to know its actual
-        // preferred width, not the width of the associated TableColumnBase
-        cell.getProperties().put("deferToParentPrefWidth", Boolean.TRUE); //$NON-NLS-1$
-        
-        // determine cell padding
-        double padding = 10;
-        Node n = cell.getSkin() == null ? null : cell.getSkin().getNode();
-        if (n instanceof Region) {
-            Region r = (Region) n;
-            padding = r.snappedLeftInset() + r.snappedRightInset();
-        }
-
-        ObservableList<ObservableList<SpreadsheetCell>> gridRows = spreadsheetView.getGrid().getRows();//.get(row)
-        
-        /**
-         * If maxRows is -1, we take all rows. If it's 30, it means it's coming
-         * from TableColumnHeader during initialization, so we push it to 100.
-         */
-        int rows = maxRows == -1 ? items.size() : Math.min(items.size(), maxRows == 30 ? 100 : maxRows);
-        double maxWidth = 0;
-        boolean datePresent = false;
-        cell.updateTableColumn(col);
-        cell.updateTableView(handle.getGridView());
-        /**
-         * Sometime the skin is not set, and the width computed is zero which
-         * destroy the grid... So in that case, we manually set the skin...
-         */
-        if (cell.getSkin() == null) {
-            cell.setSkin(new CellViewSkin((CellView) cell));
-        }
-         SpreadsheetColumn column = spreadsheetView.getColumns().get(indexColumn);
-        //We add the size of the menuButton of the filter if necessary.
-        double cellFilterWidth = 0;
-        
-        for (int row = 0; row < rows; row++) {
-            cell.updateIndex(row);
-            
-            if ((cell.getText() != null && !cell.getText().isEmpty()) || cell.getGraphic() != null) {
-                getChildren().add(cell);
-
-                if (((SpreadsheetCell) cell.getItem()).getItem() instanceof LocalDate) {
-                    datePresent = true;
-                }
-                // FIXME: JDK-9
-                // Method doesn't exist anymore
-                //cell.impl_processCSS(false);
-                double width = cell.prefWidth(-1);
-                if(row == spreadsheetView.getFilteredRow()){
-                    cellFilterWidth = width;
-                }
-                /**
-                 * If the cell is spanning in column, we need to take the other
-                 * columns into account in the calculation of the width. So we
-                 * compute the width needed by the cell and we substract the
-                 * other columns width.
-                 *
-                 * Also if the cell considered is not in the column, we still
-                 * have to compute because a previous column may have based its
-                 * calculation on the current width which will be modified.
-                 */
-                SpreadsheetCell spc = gridRows.get(row).get(indexColumn);
-                if (spreadsheetView.getColumnSpan(spc) > 1) {
-                    for (int i = spreadsheetView.getViewColumn(spc.getColumn()); i < spreadsheetView.getViewColumn(spc.getColumn()) + spreadsheetView.getColumnSpan(spc); ++i) {
-                        if(i != indexColumn){
-                            width -= spreadsheetView.getColumns().get(i).getWidth();
-                        }
-                    }
-                }
-                maxWidth = Math.max(maxWidth, width);
-                getChildren().remove(cell);
-            }
-        }
-
-        // dispose of the cell to prevent it retaining listeners (see RT-31015)
-        cell.updateIndex(-1);
-
-        // RT-23486
-        double widthMax = maxWidth + padding;
-        if (handle.getGridView().getColumnResizePolicy() == TableView.CONSTRAINED_RESIZE_POLICY) {
-            widthMax = Math.max(widthMax, col.getWidth());
-        }
-        
-        if (datePresent && widthMax < DATE_CELL_MIN_WIDTH) {
-            widthMax = DATE_CELL_MIN_WIDTH;
-        }
-        if (column.getFilter() != null) {
-            //We get the maximum between our widthMax and the cell with a filter.
-            cellFilterWidth += column.getFilter().getMenuButton().getWidth() <= 0 ? 24.0 : column.getFilter().getMenuButton().getWidth();
-            widthMax = Math.max(widthMax, cellFilterWidth);
-        }
-        /**
-         * This method is called by the system at initialisation and later by
-         * some methods that check wether the specified column is resizable. So
-         * we do not check if the column is resizable because it will be checked
-         * before. If we end up here, it either means the column is resizable,
-         * OR this is the initialisation and we haven't set a specific width so
-         * we just compute one time the correct width for that column, and once
-         * set, it will not be called again.
-         *
-         * Also, if the prefWidth has already been set but the user resized the
-         * column with his mouse, we must force the column to resize because
-         * setting the prefWidth again will not trigger the listeners.
-         */
-        widthMax = snapSizeX(widthMax);
-        if (col.getPrefWidth() == widthMax && col.getWidth() != widthMax) {
-            // FIXME: JDK-9
-            // Method doesn't exist anymore
-            // col.impl_setWidth(widthMax);
-        } else {
-            col.setPrefWidth(widthMax);
-        }
-        rectangleSelection.updateRectangle();
-    }
-
-    /***************************************************************************
-     *
-     * PRIVATE/PROTECTED METHOD
-     *
-     **************************************************************************/
-    protected final void init() {
-        rectangleSelection = new RectangleSelection(this, (TableViewSpanSelectionModel) handle.getGridView().getSelectionModel());
-        getFlow().getVerticalBar().valueProperty().addListener(vbarValueListener);
-        verticalHeader = new VerticalHeader(handle);
-        getChildren().add(verticalHeader);
-
-        ReflectionUtils.getTableHeaderRowFrom(this).ifPresent(tableHeaderRow -> {
-            ((HorizontalHeader) tableHeaderRow).init();
-            verticalHeader.init(this, (HorizontalHeader) tableHeaderRow);
-            horizontalPickers = new HorizontalPicker((HorizontalHeader) tableHeaderRow, spreadsheetView);
-        });
-        getChildren().add(horizontalPickers);
-        getFlow().init(spreadsheetView);
-        behavior.setGridViewSkin(this);
-    }
-
-    protected final ObservableSet<Integer> getCurrentlyFixedRow() {
-        return currentlyFixedRow;
-    }
-
-    /**
-     * Used in the HorizontalColumnHeader when we need to resize in double
-     * click.
-     * 
-     * @param tc
-     * @param maxRows
-     */
-    public void resize(TableColumnBase<?, ?> tc, int maxRows) {
-        if(tc.isResizable()){
-            int columnIndex = getColumns().indexOf(tc);
-            TableColumn tableColumn = getColumns().get(columnIndex);
-            resizeColumnToFitContent(tableColumn, maxRows);
-            Event.fireEvent(spreadsheetView, new SpreadsheetView.ColumnWidthEvent(columnIndex, tableColumn.getWidth()));
-        }
-    }
-
-    @Override
-    protected void layoutChildren(double x, double y, double w, final double h) {
-        if (spreadsheetView == null) {
-            return;
-        }
-        double verticalHeaderWidth = verticalHeader.computeHeaderWidth();
-        double horizontalPickerHeight = spreadsheetView.getColumnPickers().isEmpty() ? 0: VerticalHeader.PICKER_SIZE;
-        
-        if (spreadsheetView.isShowRowHeader() || !spreadsheetView.getRowPickers().isEmpty()) {
-            x += verticalHeaderWidth;
-            w -= verticalHeaderWidth;
-        } else {
-            x = 0.0;
-        }
-
-        
-        y += horizontalPickerHeight;
-        super.layoutChildren(x, y, w, h-horizontalPickerHeight);
-
-        final double baselineOffset = getSkinnable().getLayoutBounds().getHeight() / 2;
-        double tableHeaderRowHeight = 0;
-
-        if(!spreadsheetView.getColumnPickers().isEmpty()){
-            layoutInArea(horizontalPickers, x, y - VerticalHeader.PICKER_SIZE, w, tableHeaderRowHeight, baselineOffset, HPos.CENTER, VPos.CENTER);
-        }
-        
-        if (spreadsheetView.showColumnHeaderProperty().get()) {
-            // position the table header
-            tableHeaderRowHeight = getTableHeaderRow().prefHeight(-1);
-            //For unknow reason, the height of the columnHeader is smaller when nothing is clicked in the grid..
-            tableHeaderRowHeight = tableHeaderRowHeight < DEFAULT_CELL_HEIGHT ? DEFAULT_CELL_HEIGHT : tableHeaderRowHeight;
-            layoutInArea(getTableHeaderRow(), x, y, w, tableHeaderRowHeight, baselineOffset, HPos.CENTER, VPos.CENTER);
-
-            y += tableHeaderRowHeight;
-        } else {
-            // This is temporary handled in the HorizontalHeader with Css
-            // FIXME tweak open in https://javafx-jira.kenai.com/browse/RT-32673
-        }
-
-        if (spreadsheetView.isShowRowHeader() || !spreadsheetView.getRowPickers().isEmpty()) {
-            layoutInArea(verticalHeader, x - verticalHeaderWidth, y - tableHeaderRowHeight, w, h, baselineOffset,
-                    HPos.CENTER, VPos.CENTER);
-        }
-    }
-
-    // FIXME: JDK-9
-    // Method doesn't exist in base class
-    // @Override
-    protected void onFocusPreviousCell() {
-        focusScroll();
-    }
-
-    // FIXME: JDK-9
-    // Method doesn't exist in base class
-    // @Override
-    protected void onFocusNextCell() {
-        focusScroll();
-    }
-
-    private int getFixedRowSize() {
-        int i = 0;
-        for (Integer fixedRow : spreadsheetView.getFixedRows()) {
-            if (!spreadsheetView.getHiddenRows().get(fixedRow)) {
-                i++;
-            }
-        }
-        return i;
-    }
-    
-    void focusScroll() {
-        final TableFocusModel<?, ?> fm = getFocusModel();
-        if (fm == null) {
-            return;
-        }
-        /**
-         * ***************************************************************
-         * MODIFIED
-         ****************************************************************
-         */
-        final int row = fm.getFocusedIndex();
-        // We try to make visible the rows that may be hidden by Fixed rows
-        if (!getFlow().getCells().isEmpty()
-                //FIXME
-                && getFlow().getCells().get(getFixedRowSize()).getIndex() > row
-                && !spreadsheetView.getFixedRows().contains(spreadsheetView.getModelRow(row))) {
-            flow.scrollTo(row);
-        } else {
-            // FIXME: JDK-9
-            // Method doesn't exist in VirtualFlow class
-            // flow.show(row);
-        }
-        ReflectionUtils.callMethod(this, "scrollHorizontally");
-        /**
-         * ***************************************************************
-         * END OF MODIFIED
-         ****************************************************************
-         */
-    }
-
-    // FIXME: JDK-9
-    // Method doesn't exist in base class
-    // @Override
-    protected void onSelectPreviousCell() {
-        // super.onSelectPreviousCell();
-        ReflectionUtils.callMethod(this, "scrollHorizontally");
-    }
-
-    // FIXME: JDK-9
-    // Method doesn't exist in base class
-    // @Override
-    protected void onSelectNextCell() {
-        // super.onSelectNextCell();
-        ReflectionUtils.callMethod(this, "scrollHorizontally");
-    }
-
-    // FIXME: JDK-9
-    // Method doesn't exist in base class
-    // @Override
-    protected VirtualFlow<TableRow<ObservableList<SpreadsheetCell>>> createVirtualFlow() {
-        return new GridVirtualFlow<>(this);
-    }
-
-    @Override
-    protected TableHeaderRow createTableHeaderRow() {
-        return new HorizontalHeader(this);
-    }
-    
-    protected HorizontalHeader getHorizontalHeader(){
-        return (HorizontalHeader) getTableHeaderRow();
-    }
-
-    BooleanProperty getTableMenuButtonVisibleProperty() {
-        return tableMenuButtonVisibleProperty();
-    }
-
-    // FIXME: JDK-9
-    // Method doesn't exist in base class
-    // @Override
-    protected void scrollHorizontally(TableColumn<ObservableList<SpreadsheetCell>, ?> col) {
-        if (col == null || !col.isVisible()) {
-            return;
-        }
-        /**
-         * We modified this function so that we ensure that any selected cells
-         * will not be below a fixed column. Because when there's some fixed
-         * columns, the "left border" is not the table anymore, but the right
-         * side of the last fixed columns.
-         *
-         * Moreover, we need to re-compute the fixedColumnWidth because the
-         * layout of the rows hasn't been done yet and the value is not right.
-         * So we might end up below a fixedColumns.
-         */
-        
-        fixedColumnWidth = 0;
-        final double pos = getFlow().getHorizontalBar().getValue();
-        int index = getColumns().indexOf(col);
-        double start = 0;// scrollX;
-
-        for (int columnIndex = 0; columnIndex < index; ++columnIndex) {
-            //Do not add the width of hidden column!
-            if (!spreadsheetView.isColumnHidden(columnIndex)) {
-                SpreadsheetColumn column = spreadsheetView.getColumns().get(columnIndex);
-                if (column.isFixed()) {
-                    fixedColumnWidth += column.getWidth();
-                }
-                start += column.getWidth();
-            }
-        }
-
-        final double end = start + col.getWidth();
-
-        // determine the visible width of the table
-        final double headerWidth = handle.getView().getWidth() - snappedLeftInset() - snappedRightInset() - verticalHeader.getVerticalHeaderWidth();
-
-        // determine by how much we need to translate the table to ensure that
-        // the start position of this column lines up with the left edge of the
-        // tableview, and also that the columns don't become detached from the
-        // right edge of the table
-        final double max = getFlow().getHorizontalBar().getMax();
-        double newPos;
-
-        /**
-         * If the starting position of our column if inferior to the left egde
-         * (of tableView or fixed columns), then we need to scroll.
-         */
-        if (start < pos + fixedColumnWidth && start >= 0 && start >= fixedColumnWidth) {
-            newPos = start - fixedColumnWidth < 0 ? start : start - fixedColumnWidth;
-            getFlow().getHorizontalBar().setValue(newPos);
-        //If the starting point is not visible on the right.    
-        } else if(start > pos + headerWidth){
-            final double delta = start < 0 || end > headerWidth ? start - pos - fixedColumnWidth : 0;
-            newPos = pos + delta > max ? max : pos + delta;
-            getFlow().getHorizontalBar().setValue(newPos);
-        }
-        /**
-         * In all other cases, it means the cell is visible so no scroll needed,
-         * because otherwise we may end up with a continous scroll that always
-         * place the selected cell in the center of the screen.
-         */
-    }
-
-    private void verticalScroll() {
-        verticalHeader.requestLayout();
-    }
-
-    GridVirtualFlow<?> getFlow() {
-        return (GridVirtualFlow<?>) flow;
-    }
-
-    /**
-     * Return a BitSet of the rows that needs layout all the time. This
-     * includes any row containing a span, or a fixed row.
-     * @return 
-     */
-    private BitSet initRowToLayoutBitSet() {
-        int rowCount = getItemCount();
-        BitSet bitSet = new BitSet(rowCount);
-        for (int row = 0; row < rowCount; ++row) {
-            if (spreadsheetView.getFixedRows().contains(spreadsheetView.getModelRow(row))) {
-                bitSet.set(row);
-                continue;
-            }
-            List<SpreadsheetCell> myRow = handle.getGridView().getItems().get(row);
-            for (SpreadsheetCell cell : myRow) {
-                /**
-                 * No matter what the sort will do, we want to be behave with
-                 * caution here, and take the rowSpan even if the cell is
-                 * splitted afterwards.
-                 */
-                if (spreadsheetView.getRowSpanFilter(cell) > 1 /*|| cell.getColumnSpan() >1*/) {
-                    bitSet.set(row);
-                    break;
-                }
-            }
-        }
-        return bitSet;
-    }
-
-    /**
-     * When the vertical moves, we update the verticalHeader
-     */
-    private final InvalidationListener vbarValueListener = new InvalidationListener() {
-        @Override
-        public void invalidated(Observable valueModel) {
-            verticalScroll();
-        }
-    };
-
-    /**
-     * We listen on the FixedRows in order to do the modification in the
-     * VirtualFlow
-     */
-    private final ListChangeListener<Integer> fixedRowsListener = new ListChangeListener<Integer>() {
-        @Override
-        public void onChanged(Change<? extends Integer> c) {
-            hBarValue.clear();
-            while (c.next()) {
-                if (c.wasPermutated()) {
-                    for (Integer fixedRow : c.getList()) {
-                        rowToLayout.set(spreadsheetView.getFilteredRow(fixedRow), true);
-                    }
-                } else {
-                    for (Integer unfixedRow : c.getRemoved()) {
-                        rowToLayout.set(spreadsheetView.getFilteredRow(unfixedRow), false);
-                    //If the grid permits it, we check the spanning in order not
-                        //to remove a row that might need layout.
-                        if (spreadsheetView.getGrid().getRows().size() > unfixedRow) {
-                            List<SpreadsheetCell> myRow = spreadsheetView.getGrid().getRows().get(unfixedRow);
-                            for (SpreadsheetCell cell : myRow) {
-                                if (spreadsheetView.getRowSpanFilter(cell) > 1 /*|| spreadsheetView.getColumnSpan(cell) > 1*/) {
-                                    rowToLayout.set(spreadsheetView.getFilteredRow(unfixedRow), true);
-                                    break;
-                                }
-                            }
-                        }
-                    }
-
-                    //We check for the newly fixedRow
-                    for (Integer fixedRow : c.getAddedSubList()) {
-                        rowToLayout.set(spreadsheetView.getFilteredRow(fixedRow), true);
-                    }
-                }
-            }
-            // requestLayout() not responding immediately..
-            getFlow().requestLayout();
-        }
-    };
-
-    /**
-     * We listen on the currentlyFixedRow in order to do the modification in the
-     * FixedRowHeight.
-     */
-    private final SetChangeListener<? super Integer> currentlyFixedRowListener = new SetChangeListener<Integer>() {
-        @Override
-        public void onChanged(javafx.collections.SetChangeListener.Change<? extends Integer> arg0) {
-            computeFixedRowHeight();
-        }
-    };
-
-    /**
-     * We compute the total height of the fixedRows so that the selection can
-     * use it without performance regression.
-     */
-    public void computeFixedRowHeight() {
-        fixedRowHeight = 0;
-        for (int i : getCurrentlyFixedRow()) {
-            fixedRowHeight += getRowHeight(i);
-        }
-    }
-
-    /**
-     * We listen on the FixedColumns in order to do the modification in the
-     * VirtualFlow.
-     */
-    private final ListChangeListener<SpreadsheetColumn> fixedColumnsListener = new ListChangeListener<SpreadsheetColumn>() {
-        @Override
-        public void onChanged(Change<? extends SpreadsheetColumn> c) {
-            hBarValue.clear();
-            getFlow().requestLayout();
-            // requestLayout() not responding immediately..
-//            getFlow().layoutTotal();
-        }
-    };
-
-    // FIXME: JDK-9
-    // The methods do not override but are used
-    // @Override
-    protected TableFocusModel<ObservableList<SpreadsheetCell>, TableColumn<ObservableList<SpreadsheetCell>, ?>> getFocusModel() {
-        return getSkinnable().getFocusModel();
-    }
-
-    // @Override
-    protected ObservableList<TableColumn<ObservableList<SpreadsheetCell>, ?>> getColumns() {
-        return getSkinnable().getColumns();
-    }
-
-    // @Override
-    protected ObjectProperty<ObservableList<ObservableList<SpreadsheetCell>>> itemsProperty() {
-        return getSkinnable().itemsProperty();
-    }
-
-    // @Override
-    protected BooleanProperty tableMenuButtonVisibleProperty() {
-        return getSkinnable().tableMenuButtonVisibleProperty();
-    }
-
-    // FIXME: JDK-9
-    // The following methods are neither abstract in super method nor used
-    /*@Override
-    protected TableSelectionModel<ObservableList<SpreadsheetCell>> getSelectionModel() {
-        return getSkinnable().getSelectionModel();
-    }
-
-    @Override
-    protected TablePositionBase<? extends TableColumn<ObservableList<SpreadsheetCell>, ?>> getFocusedCell() {
-        return getSkinnable().getFocusModel().getFocusedCell();
-    }
-
-    @Override
-    protected ObservableList<? extends TableColumn<ObservableList<SpreadsheetCell>, ?>> getVisibleLeafColumns() {
-        return getSkinnable().getVisibleLeafColumns();
-    }
-
-    @Override
-    protected int getVisibleLeafIndex(TableColumn<ObservableList<SpreadsheetCell>, ?> tc) {
-        return getSkinnable().getVisibleLeafIndex(tc);
-    }
-
-    @Override
-    protected TableColumn<ObservableList<SpreadsheetCell>, ?> getVisibleLeafColumn(int col) {
-        return getSkinnable().getVisibleLeafColumn(col);
-    }
-
-    @Override
-    protected ObservableList<TableColumn<ObservableList<SpreadsheetCell>, ?>> getSortOrder() {
-        return getSkinnable().getSortOrder();
-    }
-
-    @Override
-    protected ObjectProperty<Callback<TableView<ObservableList<SpreadsheetCell>>, TableRow<ObservableList<SpreadsheetCell>>>> rowFactoryProperty() {
-        return getSkinnable().rowFactoryProperty();
-    }
-
-    @Override
-    protected ObjectProperty<Node> placeholderProperty() {
-        return getSkinnable().placeholderProperty();
-    }
-
-    @Override
-    protected ObjectProperty<Callback<ResizeFeaturesBase, Boolean>> columnResizePolicyProperty() {
-        return (ObjectProperty<Callback<ResizeFeaturesBase, Boolean>>) (Object)getSkinnable().columnResizePolicyProperty();
-    }
-
-    @Override
-    protected boolean resizeColumn(TableColumn<ObservableList<SpreadsheetCell>, ?> tc, double delta) {
-        getHorizontalHeader().getRootHeader().lastColumnResized = getColumns().indexOf(tc);
-        boolean returnedValue = getSkinnable().resizeColumn(tc, delta);
-        if(returnedValue){
-            Event.fireEvent(spreadsheetView, new SpreadsheetView.ColumnWidthEvent(getColumns().indexOf(tc), tc.getWidth()));
-        }
-        return returnedValue;
-    }
-
-    @Override
-    protected void edit(int index, TableColumn<ObservableList<SpreadsheetCell>, ?> column) {
-        getSkinnable().edit(index, column);
-    }
-
-    @Override
-    public TableRow<ObservableList<SpreadsheetCell>> createCell() {
-        TableRow<ObservableList<SpreadsheetCell>> cell;
-
-        if (getSkinnable().getRowFactory() != null) {
-            cell = getSkinnable().getRowFactory().call(getSkinnable());
-        } else {
-            cell = new TableRow<>();
-        }
-
-        cell.updateTableView(getSkinnable());
-        return cell;
-    }*/
-
-    @Override
-    public final int getItemCount() {
-        return getSkinnable().getItems() == null ? 0 : getSkinnable().getItems().size();
-    }
-
-    /**
-     * If the scene is not yet instantiated, we need to wait otherwise the
-     * VirtualFlow will not shift the cells properly.
-     *
-     * @param value
-     */
-    public void setHbarValue(double value) {
-        setHbarValue(value, 0);
-    }
-
-    public void setHbarValue(double value, int count) {
-        if (count > 5) {
-            return;
-        }
-        final int newCount = count + 1;
-        if (flow.getScene() == null) {
-            Platform.runLater(() -> {
-                setHbarValue(value, newCount);
-            });
-            return;
-        }
-        getHBar().setValue(value);
-    }
-
-    TableHeaderRow getTableHeaderRow() {
-        return ReflectionUtils.getTableHeaderRowFrom(this).get();
-    }
-}
+/**
+ * Copyright (c) 2013, 2017 ControlsFX
+ * All rights reserved.
+ *
+ * Redistribution and use in source and binary forms, with or without
+ * modification, are permitted provided that the following conditions are met:
+ *     * Redistributions of source code must retain the above copyright
+ * notice, this list of conditions and the following disclaimer.
+ *     * Redistributions in binary form must reproduce the above copyright
+ * notice, this list of conditions and the following disclaimer in the
+ * documentation and/or other materials provided with the distribution.
+ *     * Neither the name of ControlsFX, any associated website, nor the
+ * names of its contributors may be used to endorse or promote products
+ * derived from this software without specific prior written permission.
+ *
+ * THIS SOFTWARE IS PROVIDED BY THE COPYRIGHT HOLDERS AND CONTRIBUTORS "AS IS" AND
+ * ANY EXPRESS OR IMPLIED WARRANTIES, INCLUDING, BUT NOT LIMITED TO, THE IMPLIED
+ * WARRANTIES OF MERCHANTABILITY AND FITNESS FOR A PARTICULAR PURPOSE ARE
+ * DISCLAIMED. IN NO EVENT SHALL CONTROLSFX BE LIABLE FOR ANY
+ * DIRECT, INDIRECT, INCIDENTAL, SPECIAL, EXEMPLARY, OR CONSEQUENTIAL DAMAGES
+ * (INCLUDING, BUT NOT LIMITED TO, PROCUREMENT OF SUBSTITUTE GOODS OR SERVICES;
+ * LOSS OF USE, DATA, OR PROFITS; OR BUSINESS INTERRUPTION) HOWEVER CAUSED AND
+ * ON ANY THEORY OF LIABILITY, WHETHER IN CONTRACT, STRICT LIABILITY, OR TORT
+ * (INCLUDING NEGLIGENCE OR OTHERWISE) ARISING IN ANY WAY OUT OF THE USE OF THIS
+ * SOFTWARE, EVEN IF ADVISED OF THE POSSIBILITY OF SUCH DAMAGE.
+ */
+package impl.org.controlsfx.spreadsheet;
+
+import impl.org.controlsfx.ReflectionUtils;
+import javafx.application.Platform;
+import javafx.beans.InvalidationListener;
+import javafx.beans.Observable;
+import javafx.beans.property.BooleanProperty;
+import javafx.beans.property.ObjectProperty;
+import javafx.beans.property.SimpleBooleanProperty;
+import javafx.collections.FXCollections;
+import javafx.collections.ListChangeListener;
+import javafx.collections.ObservableList;
+import javafx.collections.ObservableMap;
+import javafx.collections.ObservableSet;
+import javafx.collections.SetChangeListener;
+import javafx.event.Event;
+import javafx.event.EventHandler;
+import javafx.geometry.HPos;
+import javafx.geometry.VPos;
+import javafx.scene.Node;
+import javafx.scene.control.IndexedCell;
+import javafx.scene.control.ScrollBar;
+import javafx.scene.control.TableCell;
+import javafx.scene.control.TableColumn;
+import javafx.scene.control.TableColumnBase;
+import javafx.scene.control.TableFocusModel;
+import javafx.scene.control.TableRow;
+import javafx.scene.control.TableView;
+import javafx.scene.control.skin.TableHeaderRow;
+import javafx.scene.control.skin.TableViewSkinBase;
+import javafx.scene.control.skin.VirtualFlow;
+import javafx.scene.input.MouseEvent;
+import javafx.scene.layout.Region;
+import javafx.stage.Screen;
+import javafx.util.Callback;
+import org.controlsfx.control.spreadsheet.Grid;
+import org.controlsfx.control.spreadsheet.SpreadsheetCell;
+import org.controlsfx.control.spreadsheet.SpreadsheetColumn;
+import org.controlsfx.control.spreadsheet.SpreadsheetView;
+
+import java.lang.reflect.Field;
+import java.time.LocalDate;
+import java.util.BitSet;
+import java.util.HashMap;
+import java.util.HashSet;
+import java.util.List;
+import java.util.Map;
+import java.util.Set;
+
+/**
+ * This skin is actually the skin of the SpreadsheetGridView (tableView)
+ * contained within the SpreadsheetView. The skin for the SpreadsheetView itself
+ * currently resides inside the SpreadsheetView constructor!
+ *
+ * We need to extends directly from TableViewSkinBase in order to work-around
+ * https://javafx-jira.kenai.com/browse/RT-34753 if we want to set a custom
+ * TableViewBehavior.
+ *
+ */
+public class GridViewSkin extends TableViewSkinBase<ObservableList<SpreadsheetCell>, ObservableList<SpreadsheetCell>, TableView<ObservableList<SpreadsheetCell>>, TableRow<ObservableList<SpreadsheetCell>>, TableColumn<ObservableList<SpreadsheetCell>,?>> {
+        
+    /***************************************************************************
+     *
+     * STATIC FIELDS
+     *
+     * *************************************************************************/
+
+    /** Default height of a row. */
+    public static final double DEFAULT_CELL_HEIGHT;
+
+    // FIXME This should seriously be investigated ..
+    private static final double DATE_CELL_MIN_WIDTH = 200 - Screen.getPrimary().getDpi();
+
+    static {
+        double cell_size = 24.0;
+        try {
+            Class<?> clazz = javafx.scene.control.skin.CellSkinBase.class;
+            Field f = clazz.getDeclaredField("DEFAULT_CELL_SIZE"); //$NON-NLS-1$
+            f.setAccessible(true);
+            cell_size = f.getDouble(null);
+        } catch (NoSuchFieldException | SecurityException | IllegalAccessException | IllegalArgumentException e) {
+            // TODO Auto-generated catch block
+            e.printStackTrace();
+        }
+        DEFAULT_CELL_HEIGHT = cell_size;
+    }
+
+    /**
+     * When we add some tableCell to some topRow in order for them to be on top
+     * in term of z-order. We may end up with the situation where the row that
+     * put the cell is not in the ViewPort anymore. For example when a fixedRow
+     * has taken over the real row when scrolling down. Then, the tableCell
+     * added is still hanging out in the topRow. That tableCell has no clue that
+     * its "creator" has been destroyed or re-used since that tableCell was not
+     * technically belonging to its "creator". Therefore, we need to track those
+     * cells in order to remove them each time.
+     */
+    final Map<GridRow,Set<CellView>> deportedCells = new HashMap<>();
+
+    /***************************************************************************
+     *
+     * PRIVATE FIELDS
+     *
+     ***************************************************************************/
+
+    /**
+     * When resizing, we save the height here in order to override default row
+     * height. package protected.
+     */
+    ObservableMap<Integer, Double> rowHeightMap = FXCollections.observableHashMap();
+
+    /** The editor. */
+    private GridCellEditor gridCellEditor;
+    private GridViewBehavior behavior;
+    private VirtualFlow<TableRow<ObservableList<SpreadsheetCell>>> flow;
+
+    protected final SpreadsheetHandle handle;
+    protected SpreadsheetView spreadsheetView;
+    protected VerticalHeader verticalHeader;
+    protected HorizontalPicker horizontalPickers;
+    
+    /**
+     * The currently fixedRow. This handles an Integer's set of rows being
+     * fixed. NOT Fixable but truly fixed.
+     */
+    private ObservableSet<Integer> currentlyFixedRow = FXCollections.observableSet(new HashSet<Integer>());
+
+    /**
+     * A list of Integer with the current selected Rows. This is useful for
+     * HorizontalHeader and VerticalHeader because they need to highlight when a
+     * selection is made.
+     */
+    private final ObservableList<Integer> selectedRows = FXCollections.observableArrayList();
+
+    /**
+     * A list of Integer with the current selected Columns. This is useful for
+     * HorizontalHeader and VerticalHeader because they need to highlight when a
+     * selection is made.
+     */
+    private final ObservableList<Integer> selectedColumns = FXCollections.observableArrayList();
+
+    /**
+     * The total height of the currently fixedRows.
+     */
+    private double fixedRowHeight = 0;
+
+    /**
+     * These variable try to optimize the layout of the rows in order not to layout
+     * every time every row.
+     * 
+     * So rowToLayout contains the rows that really needs layout(contain span or fixed).
+     * 
+     * And hBarValue is an indicator for the VirtualFlow. When the Hbar is touched, this BitSet
+     * is set to false. And when a row is drawing, it flips its value in this BitSet. 
+     * So that we know when scrolling up or down whether a row has taken into account
+     * that the HBar was moved (otherwise, blank area may appear).
+     */
+    BitSet hBarValue;
+    BitSet rowToLayout;
+    
+    /**
+     * This rectangle will be used for drawing a border around the selection.
+     */
+    RectangleSelection rectangleSelection;
+    
+    /**
+     * This is the current width used by the currently fixed column on the left. 
+     */
+    double fixedColumnWidth;
+    
+    /**
+     * When we try to select cells after a setGrid, we end up with the cell
+     * selected but no visual confirmation. In order to prevent that, we need to
+     * warn the selectionModel when the layout is starting and then the
+     * selectionModel will do the appropriate actions in order to force the
+     * visual to come.
+     */
+    BooleanProperty lastRowLayout = new SimpleBooleanProperty(true);
+    
+    /***************************************************************************
+     *
+     * CONSTRUCTOR
+     *
+     * *************************************************************************/
+    public GridViewSkin(final SpreadsheetHandle handle) {
+        super(handle.getGridView());
+        // FIXME: JDK-9
+        // Method does not exist in base class
+        // super.init(handle.getGridView());
+        
+        this.handle = handle;
+        this.spreadsheetView = handle.getView();
+        this.behavior = new GridViewBehavior(handle.getGridView());
+        this.flow = ReflectionUtils.getVirtualFlow(this);
+        gridCellEditor = new GridCellEditor(handle);
+        TableView<ObservableList<SpreadsheetCell>> tableView = handle.getGridView();
+
+        //Set a new row factory, useful when handling row height.
+        tableView.setRowFactory(p -> new GridRow(handle));
+
+        tableView.getStyleClass().add("cell-spreadsheet"); //$NON-NLS-1$
+
+        getCurrentlyFixedRow().addListener(currentlyFixedRowListener);
+        spreadsheetView.getFixedRows().addListener(fixedRowsListener);
+        spreadsheetView.getFixedColumns().addListener(fixedColumnsListener);
+
+        init();
+        /**
+         * When we are changing the grid we re-instantiate the rowToLayout because
+         * spans and fixedRow may have changed.
+         */
+        handle.getView().gridProperty().addListener(rowToLayoutListener);
+        handle.getView().hiddenRowsProperty().addListener(rowToLayoutListener);
+        handle.getView().hiddenColumnsProperty().addListener(rowToLayoutListener);
+
+        hBarValue = new BitSet(getItemCount());
+        rowToLayout = initRowToLayoutBitSet();
+        // Because fixedRow Listener is not reacting first time.
+        computeFixedRowHeight();
+        
+        
+        EventHandler<MouseEvent> ml = (MouseEvent event) -> {
+            // RT-15127: cancel editing on scroll. This is a bit extreme
+            // (we are cancelling editing on touching the scrollbars).
+            // This can be improved at a later date.
+            if (tableView.getEditingCell() != null) {
+                tableView.edit(-1, null); 
+            }
+            
+            // This ensures that the table maintains the focus, even when the vbar
+            // and hbar controls inside the flow are clicked. Without this, the
+            // focus border will not be shown when the user interacts with the
+            // scrollbars, and more importantly, keyboard navigation won't be
+            // available to the user.
+            tableView.requestFocus();
+        };
+        
+        getFlow().getVerticalBar().addEventFilter(MouseEvent.MOUSE_PRESSED, ml);
+        getFlow().getHorizontalBar().addEventFilter(MouseEvent.MOUSE_PRESSED, ml);
+
+        // init the behavior 'closures'
+        behavior.setOnFocusPreviousRow(this::onFocusPreviousCell);
+        behavior.setOnFocusNextRow(this::onFocusNextCell);
+        behavior.setOnMoveToFirstCell(() -> ReflectionUtils.callMethod(GridViewSkin.this, "onMoveToFirstCell"));
+        behavior.setOnMoveToLastCell(() -> ReflectionUtils.callMethod(GridViewSkin.this, "onMoveToLastCell"));
+        behavior.setOnScrollPageDown(isFocusDriven -> ReflectionUtils.onScroll(GridViewSkin.this, "onScrollPageDown", isFocusDriven));
+        behavior.setOnScrollPageUp(isFocusDriven -> ReflectionUtils.onScroll(GridViewSkin.this, "onScrollPageUp", isFocusDriven));
+        behavior.setOnSelectPreviousRow(this::onSelectPreviousCell);
+        behavior.setOnSelectNextRow(this::onSelectNextCell);
+        behavior.setOnSelectLeftCell(() -> ReflectionUtils.callMethod(GridViewSkin.this, "onSelectLeftCell"));
+        behavior.setOnSelectRightCell(() -> ReflectionUtils.callMethod(GridViewSkin.this, "onSelectRightCell"));
+
+        // FIXME: JDK-9
+        // No handleControlPropertyChanged declared
+        // registerChangeListener(tableView.fixedCellSizeProperty(), "FIXED_CELL_SIZE");
+    }
+
+    private InvalidationListener rowToLayoutListener = new InvalidationListener() {
+        @Override
+        public void invalidated(Observable observable) {
+            rowToLayout = initRowToLayoutBitSet();
+        }
+    };
+    /**
+     * Compute the height of a particular row. If the row is in
+     * {@link Grid#AUTOFIT}, {@link #DEFAULT_CELL_HEIGHT} is returned.
+     *
+     * @param row
+     * @return
+     */
+    public double getRowHeight(int row) {
+        if (row == -1) {
+            return DEFAULT_CELL_HEIGHT;
+        }
+        Double rowHeightCache = rowHeightMap.get(spreadsheetView.getModelRow(row));
+        if (rowHeightCache == null) {
+            double rowHeight = handle.getView().getGrid().getRowHeight(spreadsheetView.getModelRow(row));
+            return rowHeight == Grid.AUTOFIT ? DEFAULT_CELL_HEIGHT : rowHeight;
+        } else {
+            return rowHeightCache;
+        }
+    }
+
+    public double getFixedRowHeight() {
+        return fixedRowHeight;
+    }
+
+    /**
+     * Contains the index of the sortedList.
+     * @return
+     */
+    public ObservableList<Integer> getSelectedRows() {
+        return selectedRows;
+    }
+
+    public ObservableList<Integer> getSelectedColumns() {
+        return selectedColumns;
+    }
+
+    public GridCellEditor getSpreadsheetCellEditorImpl() {
+        return gridCellEditor;
+    }
+
+    /**
+     * This return the GridRow which has the specified index if found. Otherwise
+     * null is returned.
+     *
+     * @param index
+     * @return
+     */
+    public GridRow getRowIndexed(int index) {
+        List<? extends IndexedCell> cells = getFlow().getCells();
+        if (!cells.isEmpty()) {
+            IndexedCell cell = cells.get(0);
+            if (index >= cell.getIndex() && index - cell.getIndex() < cells.size()) {
+                return (GridRow) cells.get(index - cell.getIndex());
+            }
+        }
+        for (IndexedCell cell : getFlow().getFixedCells()) {
+            if (cell.getIndex() == index) {
+                return (GridRow) cell;
+            }
+        }
+        return null;
+    }
+    
+    /**
+     * This return the first index displaying a cell in case of a rowSpan. If
+     * the returned index is the same as given, it means the current cell is the
+     * one showing. Otherwise, it means another cell above will be the one
+     * drawn.
+     *
+     * @param cell
+     * @param index
+     * @return
+     */
+    public int getFirstRow(SpreadsheetCell cell, int index) {
+        do {
+            --index;
+        } while (index >= 0
+                && spreadsheetView.getItems().get(index).get(cell.getColumn()) == cell);
+
+        return index + 1;
+    }
+
+    /**
+     * This return the row at the specified index in the list. The index
+     * specified HAS NOTHING to do with the index of the row.
+     * @see #getRowIndexed(int) for a getting a row with its real index.
+     * @param index
+     * @return
+     */
+    public GridRow getRow(int index) {
+        if (index < getFlow().getCells().size()) {
+            return (GridRow) getFlow().getCells().get(index);
+        }
+        return null;
+    }
+
+    /**
+     * Indicate whether or not the row at the specified index is currently being
+     * displayed.
+     * 
+     * @param index
+     * @return
+     */
+    public final boolean containsRow(int index) {
+        /**
+         * When scrolling with mouse wheel, some row are present but will not be
+         * lay out. Thus we only consider the row with children as really
+         * available.
+         */
+        for (Object obj : getFlow().getCells()) {
+            if (((GridRow) obj).getIndex() == index && !((GridRow) obj).getChildrenUnmodifiable().isEmpty())
+                return true;
+            }
+        return false;
+    }
+
+    public int getCellsSize() {
+        return getFlow().getCells().size();
+    }
+
+    public ScrollBar getHBar() {
+        if (getFlow() != null) {
+            return getFlow().getHorizontalBar();
+        }
+        return null;
+    }
+
+    public ScrollBar getVBar() {
+        return getFlow().getVerticalBar();
+    }
+
+    /**
+     * Will compute for every row the necessary height and fit the line.
+     * This can degrade performance a lot so need to use it wisely. 
+     * But I don't see other solutions right now.
+     */
+    public void resizeRowsToFitContent() {
+        Grid grid = spreadsheetView.getGrid();
+        int maxRows = handle.getView().getGrid().getRowCount();
+        for (int row = 0; row < maxRows; row++) {
+            if (grid.isRowResizable(row)) {
+                resizeRowToFitContent(row);
+            }
+        }
+    }
+    
+    /**
+     * Will compute for the row the necessary height and fit the line.
+     * This can degrade performance a lot so need to use it wisely. 
+     * But I don't see other solutions right now.
+     * @param modelRow
+     */
+    public void resizeRowToFitContent(int modelRow) {
+        if(getSkinnable().getColumns().isEmpty()){
+            return;
+        }
+        final TableColumn<ObservableList<SpreadsheetCell>, ?> col = getSkinnable().getColumns().get(0);
+        List<?> items = itemsProperty().get();
+        if (items == null || items.isEmpty()) {
+            return;
+        }
+        
+        if (!spreadsheetView.getGrid().isRowResizable(modelRow)) {
+            return;
+        }
+        Callback/* <TableColumn<T, ?>, TableCell<T,?>> */ cellFactory = col.getCellFactory();
+        if (cellFactory == null) {
+            return;
+        }
+
+        CellView cell = (CellView) cellFactory.call(col);
+        if (cell == null) {
+            return;
+        }
+
+        // set this property to tell the TableCell we want to know its actual
+        // preferred width, not the width of the associated TableColumnBase
+        cell.getProperties().put("deferToParentPrefWidth", Boolean.TRUE); //$NON-NLS-1$
+        
+        // determine cell padding
+        double padding = 5;
+
+        Node n = cell.getSkin() == null ? null : cell.getSkin().getNode();
+        if (n instanceof Region) {
+            Region r = (Region) n;
+            padding = r.snappedTopInset() + r.snappedBottomInset();
+        }
+
+        double maxHeight;
+        maxHeight = 0;
+        getChildren().add(cell);
+        int columnSize = getSkinnable().getColumns().size();
+        for (int viewColumn = 0; viewColumn < columnSize; ++viewColumn) {
+            TableColumn column = getSkinnable().getColumns().get(viewColumn);
+            cell.updateTableColumn(column);
+            cell.updateTableView(handle.getGridView());
+            cell.updateIndex(modelRow);
+            SpreadsheetCell spc = cell.getItem();
+            double width = column.getWidth();
+            if (spc != null && spc.getColumn() == viewColumn && spc.getColumnSpan() > 1) {
+                /**
+                 * we need to span multiple columns, so we sum up the width of
+                 * the additional columns, adding it to the width variable
+                 */
+                final int max = getSkinnable().getVisibleLeafColumns().size() - viewColumn;
+                for (int i = 1, colSpan = spc.getColumnSpan(); i < colSpan && i < max; i++) {
+                    double tempWidth = snapSize(getSkinnable().getVisibleLeafColumn(viewColumn + i).getWidth());
+                    width += tempWidth;
+                }
+            }
+
+            if (spc != null && spc.getColumn() == viewColumn &&
+                    ((cell.getText() != null && !cell.getText().isEmpty()) || cell.getGraphic() != null)) {
+                cell.setWrapText(true);
+
+                // FIXME: JDK-9
+                // Method doesn't exist anymore
+                //cell.impl_processCSS(false);
+                maxHeight = Math.max(maxHeight, cell.prefHeight(width));
+            }
+        }
+        getChildren().remove(cell);
+        rowHeightMap.put(modelRow, maxHeight + padding);
+        Event.fireEvent(spreadsheetView, new SpreadsheetView.RowHeightEvent(modelRow, maxHeight + padding));
+
+        rectangleSelection.updateRectangle();
+    }
+    
+    public void resizeRowsToMaximum() {
+        //First we resize to fit.
+        resizeRowsToFitContent();
+        
+        Grid grid = spreadsheetView.getGrid();
+        
+        //Then we take the maximum and apply it everywhere.
+        double maxHeight = 0;
+        for(int key:rowHeightMap.keySet()){
+            maxHeight = Math.max(maxHeight, rowHeightMap.get(key));
+        }
+        
+        rowHeightMap.clear();
+        int maxRows = handle.getView().getGrid().getRows().size();
+        for (int modelRow = 0; modelRow < maxRows; modelRow++) {
+            if (grid.isRowResizable(modelRow)) {
+                Event.fireEvent(spreadsheetView, new SpreadsheetView.RowHeightEvent(modelRow, maxHeight));
+                rowHeightMap.put(modelRow, maxHeight);
+            }
+        }
+        rectangleSelection.updateRectangle();
+    }
+    
+    public void resizeRowsToDefault() {
+        rowHeightMap.clear();
+        Grid grid = spreadsheetView.getGrid();
+        /**
+         * When resizing to default, we need to go through the visible rows in
+         * order to update them directly. Because if the rowHeightMap is empty,
+         * the rows will not detect that maybe the height has changed.
+         */
+        for (GridRow row : (List<GridRow>) getFlow().getCells()) {
+            if (grid.isRowResizable(spreadsheetView.getModelRow(row.getIndex()))) {
+                double newHeight = row.computePrefHeight(-1);
+                if (row.getPrefHeight() != newHeight) {
+                    row.setRowHeight(newHeight);
+                    row.requestLayout();
+                }
+            }
+        }
+
+        //Fixing https://bitbucket.org/controlsfx/controlsfx/issue/358/
+        getFlow().layoutChildren();
+
+        for (GridRow row : (List<GridRow>) getFlow().getCells()) {
+            double height = getRowHeight(spreadsheetView.getModelRow(row.getIndex()));
+            if (row.getHeight() != height) {
+                if (grid.isRowResizable(spreadsheetView.getModelRow(row.getIndex()))) {
+                    row.setRowHeight(height);
+                }
+            }
+        }
+        rectangleSelection.updateRectangle();
+    }
+    /**
+     * We want to have extra space when displaying LocalDate because they will
+     * use an editor that display a little icon on the right. Thus, that icon is
+     * reducing the visibility of the date string.
+     */
+    // FIXME: JDK-9
+    // This method doesn't exist in the base class to be overriden
+    /*@Override*/
+    public void resizeColumnToFitContent(TableColumn<ObservableList<SpreadsheetCell>, ?> tc, int maxRows) {
+        
+        final TableColumn<ObservableList<SpreadsheetCell>, ?> col = tc;
+        List<?> items = itemsProperty().get();
+        if (items == null || items.isEmpty()) {
+            return;
+        }
+
+        Callback/* <TableColumn<T, ?>, TableCell<T,?>> */ cellFactory = col.getCellFactory();
+        if (cellFactory == null) {
+            return;
+        }
+
+        TableCell<ObservableList<SpreadsheetCell>, ?> cell = (TableCell<ObservableList<SpreadsheetCell>, ?>) cellFactory
+                .call(col);
+        if (cell == null) {
+            return;
+        }
+
+        //The current index of that column
+        int indexColumn = handle.getGridView().getColumns().indexOf(tc);
+        
+        /**
+         * This is to prevent resize of columns that have the same default width
+         * at initialisation. If the "system" is calling this method, the
+         * maxRows will be set at 30. When we set a prefWidth and it's equal to
+         * the "default width", the system wants to resize the column. We must
+         * prevent that, thus we check if the two conditions are met.
+         */
+        if(maxRows == 30 && handle.isColumnWidthSet(indexColumn)){
+            return;
+        }
+        
+        // set this property to tell the TableCell we want to know its actual
+        // preferred width, not the width of the associated TableColumnBase
+        cell.getProperties().put("deferToParentPrefWidth", Boolean.TRUE); //$NON-NLS-1$
+        
+        // determine cell padding
+        double padding = 10;
+        Node n = cell.getSkin() == null ? null : cell.getSkin().getNode();
+        if (n instanceof Region) {
+            Region r = (Region) n;
+            padding = r.snappedLeftInset() + r.snappedRightInset();
+        }
+
+        ObservableList<ObservableList<SpreadsheetCell>> gridRows = spreadsheetView.getGrid().getRows();//.get(row)
+        
+        /**
+         * If maxRows is -1, we take all rows. If it's 30, it means it's coming
+         * from TableColumnHeader during initialization, so we push it to 100.
+         */
+        int rows = maxRows == -1 ? items.size() : Math.min(items.size(), maxRows == 30 ? 100 : maxRows);
+        double maxWidth = 0;
+        boolean datePresent = false;
+        cell.updateTableColumn(col);
+        cell.updateTableView(handle.getGridView());
+        /**
+         * Sometime the skin is not set, and the width computed is zero which
+         * destroy the grid... So in that case, we manually set the skin...
+         */
+        if (cell.getSkin() == null) {
+            cell.setSkin(new CellViewSkin((CellView) cell));
+        }
+         SpreadsheetColumn column = spreadsheetView.getColumns().get(indexColumn);
+        //We add the size of the menuButton of the filter if necessary.
+        double cellFilterWidth = 0;
+
+        for (int row = 0; row < rows; row++) {
+            cell.updateIndex(row);
+            
+            if ((cell.getText() != null && !cell.getText().isEmpty()) || cell.getGraphic() != null) {
+                getChildren().add(cell);
+
+                if (((SpreadsheetCell) cell.getItem()).getItem() instanceof LocalDate) {
+                    datePresent = true;
+                }
+                // FIXME: JDK-9
+                // Method doesn't exist anymore
+                //cell.impl_processCSS(false);
+                double width = cell.prefWidth(-1);
+                if(row == spreadsheetView.getFilteredRow()){
+                    cellFilterWidth = width;
+                }
+                /**
+                 * If the cell is spanning in column, we need to take the other
+                 * columns into account in the calculation of the width. So we
+                 * compute the width needed by the cell and we substract the
+                 * other columns width.
+                 *
+                 * Also if the cell considered is not in the column, we still
+                 * have to compute because a previous column may have based its
+                 * calculation on the current width which will be modified.
+                 */
+                SpreadsheetCell spc = gridRows.get(row).get(indexColumn);
+                if (spreadsheetView.getColumnSpan(spc) > 1) {
+                    for (int i = spreadsheetView.getViewColumn(spc.getColumn()); i < spreadsheetView.getViewColumn(spc.getColumn()) + spreadsheetView.getColumnSpan(spc); ++i) {
+                        if(i != indexColumn){
+                            width -= spreadsheetView.getColumns().get(i).getWidth();
+                        }
+                    }
+                }
+                maxWidth = Math.max(maxWidth, width);
+                getChildren().remove(cell);
+            }
+        }
+
+        // dispose of the cell to prevent it retaining listeners (see RT-31015)
+        cell.updateIndex(-1);
+
+        // RT-23486
+        double widthMax = maxWidth + padding;
+        if (handle.getGridView().getColumnResizePolicy() == TableView.CONSTRAINED_RESIZE_POLICY) {
+            widthMax = Math.max(widthMax, col.getWidth());
+        }
+
+        if (datePresent && widthMax < DATE_CELL_MIN_WIDTH) {
+            widthMax = DATE_CELL_MIN_WIDTH;
+        }
+        if (column.getFilter() != null) {
+            //We get the maximum between our widthMax and the cell with a filter.
+            cellFilterWidth += column.getFilter().getMenuButton().getWidth() <= 0 ? 24.0 : column.getFilter().getMenuButton().getWidth();
+            widthMax = Math.max(widthMax, cellFilterWidth);
+        }
+        /**
+         * This method is called by the system at initialisation and later by
+         * some methods that check wether the specified column is resizable. So
+         * we do not check if the column is resizable because it will be checked
+         * before. If we end up here, it either means the column is resizable,
+         * OR this is the initialisation and we haven't set a specific width so
+         * we just compute one time the correct width for that column, and once
+         * set, it will not be called again.
+         *
+         * Also, if the prefWidth has already been set but the user resized the
+         * column with his mouse, we must force the column to resize because
+         * setting the prefWidth again will not trigger the listeners.
+         */
+        widthMax = snapSizeX(widthMax);
+        if (col.getPrefWidth() == widthMax && col.getWidth() != widthMax) {
+            // FIXME: JDK-9
+            // Method doesn't exist anymore
+            // col.impl_setWidth(widthMax);
+        } else {
+            col.setPrefWidth(widthMax);
+        }
+        rectangleSelection.updateRectangle();
+    }
+
+    /***************************************************************************
+     *
+     * PRIVATE/PROTECTED METHOD
+     *
+     **************************************************************************/
+    protected final void init() {
+        rectangleSelection = new RectangleSelection(this, (TableViewSpanSelectionModel) handle.getGridView().getSelectionModel());
+        getFlow().getVerticalBar().valueProperty().addListener(vbarValueListener);
+        verticalHeader = new VerticalHeader(handle);
+        getChildren().add(verticalHeader);
+
+        ReflectionUtils.getTableHeaderRowFrom(this).ifPresent(tableHeaderRow -> {
+            ((HorizontalHeader) tableHeaderRow).init();
+            verticalHeader.init(this, (HorizontalHeader) tableHeaderRow);
+            horizontalPickers = new HorizontalPicker((HorizontalHeader) tableHeaderRow, spreadsheetView);
+        });
+        getChildren().add(horizontalPickers);
+        getFlow().init(spreadsheetView);
+        behavior.setGridViewSkin(this);
+    }
+
+    protected final ObservableSet<Integer> getCurrentlyFixedRow() {
+        return currentlyFixedRow;
+    }
+
+    /**
+     * Used in the HorizontalColumnHeader when we need to resize in double
+     * click.
+     * 
+     * @param tc
+     * @param maxRows
+     */
+    public void resize(TableColumnBase<?, ?> tc, int maxRows) {
+        if(tc.isResizable()){
+            int columnIndex = getColumns().indexOf(tc);
+            TableColumn tableColumn = getColumns().get(columnIndex);
+            resizeColumnToFitContent(tableColumn, maxRows);
+            Event.fireEvent(spreadsheetView, new SpreadsheetView.ColumnWidthEvent(columnIndex, tableColumn.getWidth()));
+        }
+    }
+
+    @Override
+    protected void layoutChildren(double x, double y, double w, final double h) {
+        if (spreadsheetView == null) {
+            return;
+        }
+        double verticalHeaderWidth = verticalHeader.computeHeaderWidth();
+        double horizontalPickerHeight = spreadsheetView.getColumnPickers().isEmpty() ? 0: VerticalHeader.PICKER_SIZE;
+        
+        if (spreadsheetView.isShowRowHeader() || !spreadsheetView.getRowPickers().isEmpty()) {
+            x += verticalHeaderWidth;
+            w -= verticalHeaderWidth;
+        } else {
+            x = 0.0;
+        }
+
+        
+        y += horizontalPickerHeight;
+        super.layoutChildren(x, y, w, h-horizontalPickerHeight);
+
+        final double baselineOffset = getSkinnable().getLayoutBounds().getHeight() / 2;
+        double tableHeaderRowHeight = 0;
+
+        if(!spreadsheetView.getColumnPickers().isEmpty()){
+            layoutInArea(horizontalPickers, x, y - VerticalHeader.PICKER_SIZE, w, tableHeaderRowHeight, baselineOffset, HPos.CENTER, VPos.CENTER);
+        }
+        
+        if (spreadsheetView.showColumnHeaderProperty().get()) {
+            // position the table header
+            tableHeaderRowHeight = getTableHeaderRow().prefHeight(-1);
+            //For unknow reason, the height of the columnHeader is smaller when nothing is clicked in the grid..
+            tableHeaderRowHeight = tableHeaderRowHeight < DEFAULT_CELL_HEIGHT ? DEFAULT_CELL_HEIGHT : tableHeaderRowHeight;
+            layoutInArea(getTableHeaderRow(), x, y, w, tableHeaderRowHeight, baselineOffset, HPos.CENTER, VPos.CENTER);
+
+            y += tableHeaderRowHeight;
+        } else {
+            // This is temporary handled in the HorizontalHeader with Css
+            // FIXME tweak open in https://javafx-jira.kenai.com/browse/RT-32673
+        }
+
+        if (spreadsheetView.isShowRowHeader() || !spreadsheetView.getRowPickers().isEmpty()) {
+            layoutInArea(verticalHeader, x - verticalHeaderWidth, y - tableHeaderRowHeight, w, h, baselineOffset,
+                    HPos.CENTER, VPos.CENTER);
+        }
+    }
+
+    // FIXME: JDK-9
+    // Method doesn't exist in base class
+    // @Override
+    protected void onFocusPreviousCell() {
+        focusScroll();
+    }
+
+    // FIXME: JDK-9
+    // Method doesn't exist in base class
+    // @Override
+    protected void onFocusNextCell() {
+        focusScroll();
+    }
+
+    private int getFixedRowSize() {
+        int i = 0;
+        for (Integer fixedRow : spreadsheetView.getFixedRows()) {
+            if (!spreadsheetView.getHiddenRows().get(fixedRow)) {
+                i++;
+            }
+        }
+        return i;
+    }
+
+    void focusScroll() {
+        final TableFocusModel<?, ?> fm = getFocusModel();
+        if (fm == null) {
+            return;
+        }
+        /**
+         * ***************************************************************
+         * MODIFIED
+         ****************************************************************
+         */
+        final int row = fm.getFocusedIndex();
+        // We try to make visible the rows that may be hidden by Fixed rows
+        if (!getFlow().getCells().isEmpty()
+                //FIXME
+                && getFlow().getCells().get(getFixedRowSize()).getIndex() > row
+                && !spreadsheetView.getFixedRows().contains(spreadsheetView.getModelRow(row))) {
+            flow.scrollTo(row);
+        } else {
+            // FIXME: JDK-9
+            // Method doesn't exist in VirtualFlow class
+            // flow.show(row);
+        }
+        ReflectionUtils.callMethod(this, "scrollHorizontally");
+        /**
+         * ***************************************************************
+         * END OF MODIFIED
+         ****************************************************************
+         */
+    }
+
+    // FIXME: JDK-9
+    // Method doesn't exist in base class
+    // @Override
+    protected void onSelectPreviousCell() {
+        // super.onSelectPreviousCell();
+        ReflectionUtils.callMethod(this, "scrollHorizontally");
+    }
+
+    // FIXME: JDK-9
+    // Method doesn't exist in base class
+    // @Override
+    protected void onSelectNextCell() {
+        // super.onSelectNextCell();
+        ReflectionUtils.callMethod(this, "scrollHorizontally");
+    }
+
+    // FIXME: JDK-9
+    // Method doesn't exist in base class
+    // @Override
+    protected VirtualFlow<TableRow<ObservableList<SpreadsheetCell>>> createVirtualFlow() {
+        return new GridVirtualFlow<>(this);
+    }
+
+    @Override
+    protected TableHeaderRow createTableHeaderRow() {
+        return new HorizontalHeader(this);
+    }
+    
+    protected HorizontalHeader getHorizontalHeader(){
+        return (HorizontalHeader) getTableHeaderRow();
+    }
+
+    BooleanProperty getTableMenuButtonVisibleProperty() {
+        return tableMenuButtonVisibleProperty();
+    }
+
+    // FIXME: JDK-9
+    // Method doesn't exist in base class
+    // @Override
+    protected void scrollHorizontally(TableColumn<ObservableList<SpreadsheetCell>, ?> col) {
+        if (col == null || !col.isVisible()) {
+            return;
+        }
+        /**
+         * We modified this function so that we ensure that any selected cells
+         * will not be below a fixed column. Because when there's some fixed
+         * columns, the "left border" is not the table anymore, but the right
+         * side of the last fixed columns.
+         *
+         * Moreover, we need to re-compute the fixedColumnWidth because the
+         * layout of the rows hasn't been done yet and the value is not right.
+         * So we might end up below a fixedColumns.
+         */
+        
+        fixedColumnWidth = 0;
+        final double pos = getFlow().getHorizontalBar().getValue();
+        int index = getColumns().indexOf(col);
+        double start = 0;// scrollX;
+
+        for (int columnIndex = 0; columnIndex < index; ++columnIndex) {
+            //Do not add the width of hidden column!
+            if (!spreadsheetView.isColumnHidden(columnIndex)) {
+                SpreadsheetColumn column = spreadsheetView.getColumns().get(columnIndex);
+                if (column.isFixed()) {
+                    fixedColumnWidth += column.getWidth();
+                }
+                start += column.getWidth();
+            }
+        }
+
+        final double end = start + col.getWidth();
+
+        // determine the visible width of the table
+        final double headerWidth = handle.getView().getWidth() - snappedLeftInset() - snappedRightInset() - verticalHeader.getVerticalHeaderWidth();
+
+        // determine by how much we need to translate the table to ensure that
+        // the start position of this column lines up with the left edge of the
+        // tableview, and also that the columns don't become detached from the
+        // right edge of the table
+        final double max = getFlow().getHorizontalBar().getMax();
+        double newPos;
+
+        /**
+         * If the starting position of our column if inferior to the left egde
+         * (of tableView or fixed columns), then we need to scroll.
+         */
+        if (start < pos + fixedColumnWidth && start >= 0 && start >= fixedColumnWidth) {
+            newPos = start - fixedColumnWidth < 0 ? start : start - fixedColumnWidth;
+            getFlow().getHorizontalBar().setValue(newPos);
+        //If the starting point is not visible on the right.    
+        } else if(start > pos + headerWidth){
+            final double delta = start < 0 || end > headerWidth ? start - pos - fixedColumnWidth : 0;
+            newPos = pos + delta > max ? max : pos + delta;
+            getFlow().getHorizontalBar().setValue(newPos);
+        }
+        /**
+         * In all other cases, it means the cell is visible so no scroll needed,
+         * because otherwise we may end up with a continous scroll that always
+         * place the selected cell in the center of the screen.
+         */
+    }
+
+    private void verticalScroll() {
+        verticalHeader.requestLayout();
+    }
+
+    GridVirtualFlow<?> getFlow() {
+        return (GridVirtualFlow<?>) flow;
+    }
+
+    /**
+     * Return a BitSet of the rows that needs layout all the time. This
+     * includes any row containing a span, or a fixed row.
+     * @return 
+     */
+    private BitSet initRowToLayoutBitSet() {
+        int rowCount = getItemCount();
+        BitSet bitSet = new BitSet(rowCount);
+        for (int row = 0; row < rowCount; ++row) {
+            if (spreadsheetView.getFixedRows().contains(spreadsheetView.getModelRow(row))) {
+                bitSet.set(row);
+                continue;
+            }
+            List<SpreadsheetCell> myRow = handle.getGridView().getItems().get(row);
+            for (SpreadsheetCell cell : myRow) {
+                /**
+                 * No matter what the sort will do, we want to be behave with
+                 * caution here, and take the rowSpan even if the cell is
+                 * splitted afterwards.
+                 */
+                if (spreadsheetView.getRowSpanFilter(cell) > 1 /*|| cell.getColumnSpan() >1*/) {
+                    bitSet.set(row);
+                    break;
+                }
+            }
+        }
+        return bitSet;
+    }
+
+    /**
+     * When the vertical moves, we update the verticalHeader
+     */
+    private final InvalidationListener vbarValueListener = new InvalidationListener() {
+        @Override
+        public void invalidated(Observable valueModel) {
+            verticalScroll();
+        }
+    };
+
+    /**
+     * We listen on the FixedRows in order to do the modification in the
+     * VirtualFlow
+     */
+    private final ListChangeListener<Integer> fixedRowsListener = new ListChangeListener<Integer>() {
+        @Override
+        public void onChanged(Change<? extends Integer> c) {
+            hBarValue.clear();
+            while (c.next()) {
+                if (c.wasPermutated()) {
+                    for (Integer fixedRow : c.getList()) {
+                        rowToLayout.set(spreadsheetView.getFilteredRow(fixedRow), true);
+                    }
+                } else {
+                    for (Integer unfixedRow : c.getRemoved()) {
+                        rowToLayout.set(spreadsheetView.getFilteredRow(unfixedRow), false);
+                    //If the grid permits it, we check the spanning in order not
+                        //to remove a row that might need layout.
+                        if (spreadsheetView.getGrid().getRows().size() > unfixedRow) {
+                            List<SpreadsheetCell> myRow = spreadsheetView.getGrid().getRows().get(unfixedRow);
+                            for (SpreadsheetCell cell : myRow) {
+                                if (spreadsheetView.getRowSpanFilter(cell) > 1 /*|| spreadsheetView.getColumnSpan(cell) > 1*/) {
+                                    rowToLayout.set(spreadsheetView.getFilteredRow(unfixedRow), true);
+                                    break;
+                                }
+                            }
+                        }
+                    }
+
+                    //We check for the newly fixedRow
+                    for (Integer fixedRow : c.getAddedSubList()) {
+                        rowToLayout.set(spreadsheetView.getFilteredRow(fixedRow), true);
+                    }
+                }
+            }
+            // requestLayout() not responding immediately..
+            getFlow().requestLayout();
+        }
+    };
+
+    /**
+     * We listen on the currentlyFixedRow in order to do the modification in the
+     * FixedRowHeight.
+     */
+    private final SetChangeListener<? super Integer> currentlyFixedRowListener = new SetChangeListener<Integer>() {
+        @Override
+        public void onChanged(javafx.collections.SetChangeListener.Change<? extends Integer> arg0) {
+            computeFixedRowHeight();
+        }
+    };
+
+    /**
+     * We compute the total height of the fixedRows so that the selection can
+     * use it without performance regression.
+     */
+    public void computeFixedRowHeight() {
+        fixedRowHeight = 0;
+        for (int i : getCurrentlyFixedRow()) {
+            fixedRowHeight += getRowHeight(i);
+        }
+    }
+
+    /**
+     * We listen on the FixedColumns in order to do the modification in the
+     * VirtualFlow.
+     */
+    private final ListChangeListener<SpreadsheetColumn> fixedColumnsListener = new ListChangeListener<SpreadsheetColumn>() {
+        @Override
+        public void onChanged(Change<? extends SpreadsheetColumn> c) {
+            hBarValue.clear();
+            getFlow().requestLayout();
+            // requestLayout() not responding immediately..
+//            getFlow().layoutTotal();
+        }
+    };
+
+    // FIXME: JDK-9
+    // The methods do not override but are used
+    // @Override
+    protected TableFocusModel<ObservableList<SpreadsheetCell>, TableColumn<ObservableList<SpreadsheetCell>, ?>> getFocusModel() {
+        return getSkinnable().getFocusModel();
+    }
+
+    // @Override
+    protected ObservableList<TableColumn<ObservableList<SpreadsheetCell>, ?>> getColumns() {
+        return getSkinnable().getColumns();
+    }
+
+    // @Override
+    protected ObjectProperty<ObservableList<ObservableList<SpreadsheetCell>>> itemsProperty() {
+        return getSkinnable().itemsProperty();
+    }
+
+    // @Override
+    protected BooleanProperty tableMenuButtonVisibleProperty() {
+        return getSkinnable().tableMenuButtonVisibleProperty();
+    }
+
+    // FIXME: JDK-9
+    // The following methods are neither abstract in super method nor used
+    /*@Override
+    protected TableSelectionModel<ObservableList<SpreadsheetCell>> getSelectionModel() {
+        return getSkinnable().getSelectionModel();
+    }
+
+    @Override
+    protected TablePositionBase<? extends TableColumn<ObservableList<SpreadsheetCell>, ?>> getFocusedCell() {
+        return getSkinnable().getFocusModel().getFocusedCell();
+    }
+
+    @Override
+    protected ObservableList<? extends TableColumn<ObservableList<SpreadsheetCell>, ?>> getVisibleLeafColumns() {
+        return getSkinnable().getVisibleLeafColumns();
+    }
+
+    @Override
+    protected int getVisibleLeafIndex(TableColumn<ObservableList<SpreadsheetCell>, ?> tc) {
+        return getSkinnable().getVisibleLeafIndex(tc);
+    }
+
+    @Override
+    protected TableColumn<ObservableList<SpreadsheetCell>, ?> getVisibleLeafColumn(int col) {
+        return getSkinnable().getVisibleLeafColumn(col);
+    }
+
+    @Override
+    protected ObservableList<TableColumn<ObservableList<SpreadsheetCell>, ?>> getSortOrder() {
+        return getSkinnable().getSortOrder();
+    }
+
+    @Override
+    protected ObjectProperty<Callback<TableView<ObservableList<SpreadsheetCell>>, TableRow<ObservableList<SpreadsheetCell>>>> rowFactoryProperty() {
+        return getSkinnable().rowFactoryProperty();
+    }
+
+    @Override
+    protected ObjectProperty<Node> placeholderProperty() {
+        return getSkinnable().placeholderProperty();
+    }
+
+    @Override
+    protected ObjectProperty<Callback<ResizeFeaturesBase, Boolean>> columnResizePolicyProperty() {
+        return (ObjectProperty<Callback<ResizeFeaturesBase, Boolean>>) (Object)getSkinnable().columnResizePolicyProperty();
+    }
+
+    @Override
+    protected boolean resizeColumn(TableColumn<ObservableList<SpreadsheetCell>, ?> tc, double delta) {
+        getHorizontalHeader().getRootHeader().lastColumnResized = getColumns().indexOf(tc);
+        boolean returnedValue = getSkinnable().resizeColumn(tc, delta);
+        if(returnedValue){
+            Event.fireEvent(spreadsheetView, new SpreadsheetView.ColumnWidthEvent(getColumns().indexOf(tc), tc.getWidth()));
+        }
+        return returnedValue;
+    }
+
+    @Override
+    protected void edit(int index, TableColumn<ObservableList<SpreadsheetCell>, ?> column) {
+        getSkinnable().edit(index, column);
+    }
+
+    @Override
+    public TableRow<ObservableList<SpreadsheetCell>> createCell() {
+        TableRow<ObservableList<SpreadsheetCell>> cell;
+
+        if (getSkinnable().getRowFactory() != null) {
+            cell = getSkinnable().getRowFactory().call(getSkinnable());
+        } else {
+            cell = new TableRow<>();
+        }
+
+        cell.updateTableView(getSkinnable());
+        return cell;
+    }*/
+
+    @Override
+    public final int getItemCount() {
+        return getSkinnable().getItems() == null ? 0 : getSkinnable().getItems().size();
+    }
+
+    /**
+     * If the scene is not yet instantiated, we need to wait otherwise the
+     * VirtualFlow will not shift the cells properly.
+     *
+     * @param value
+     */
+    public void setHbarValue(double value) {
+        setHbarValue(value, 0);
+    }
+
+    public void setHbarValue(double value, int count) {
+        if (count > 5) {
+            return;
+        }
+        final int newCount = count + 1;
+        if (flow.getScene() == null) {
+            Platform.runLater(() -> {
+                setHbarValue(value, newCount);
+            });
+            return;
+        }
+        getHBar().setValue(value);
+    }
+
+    TableHeaderRow getTableHeaderRow() {
+        return ReflectionUtils.getTableHeaderRowFrom(this).get();
+    }
+
+    public GridViewBehavior getBehavior() {
+        return behavior;
+    }
+}