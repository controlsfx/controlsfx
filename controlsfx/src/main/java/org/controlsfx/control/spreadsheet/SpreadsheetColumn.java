/**
 * Copyright (c) 2013, 2016 ControlsFX
 * All rights reserved.
 *
 * Redistribution and use in source and binary forms, with or without
 * modification, are permitted provided that the following conditions are met:
 *     * Redistributions of source code must retain the above copyright
 * notice, this list of conditions and the following disclaimer.
 *     * Redistributions in binary form must reproduce the above copyright
 * notice, this list of conditions and the following disclaimer in the
 * documentation and/or other materials provided with the distribution.
 *     * Neither the name of ControlsFX, any associated website, nor the
 * names of its contributors may be used to endorse or promote products
 * derived from this software without specific prior written permission.
 *
 * THIS SOFTWARE IS PROVIDED BY THE COPYRIGHT HOLDERS AND CONTRIBUTORS "AS IS" AND
 * ANY EXPRESS OR IMPLIED WARRANTIES, INCLUDING, BUT NOT LIMITED TO, THE IMPLIED
 * WARRANTIES OF MERCHANTABILITY AND FITNESS FOR A PARTICULAR PURPOSE ARE
 * DISCLAIMED. IN NO EVENT SHALL CONTROLSFX BE LIABLE FOR ANY
 * DIRECT, INDIRECT, INCIDENTAL, SPECIAL, EXEMPLARY, OR CONSEQUENTIAL DAMAGES
 * (INCLUDING, BUT NOT LIMITED TO, PROCUREMENT OF SUBSTITUTE GOODS OR SERVICES;
 * LOSS OF USE, DATA, OR PROFITS; OR BUSINESS INTERRUPTION) HOWEVER CAUSED AND
 * ON ANY THEORY OF LIABILITY, WHETHER IN CONTRACT, STRICT LIABILITY, OR TORT
 * (INCLUDING NEGLIGENCE OR OTHERWISE) ARISING IN ANY WAY OUT OF THE USE OF THIS
 * SOFTWARE, EVEN IF ADVISED OF THE POSSIBILITY OF SUCH DAMAGE.
 */
package org.controlsfx.control.spreadsheet;

import impl.org.controlsfx.spreadsheet.CellView;
<<<<<<< HEAD
=======
import impl.org.controlsfx.spreadsheet.CellViewSkin;
import java.util.List;
>>>>>>> f4d14345
import javafx.beans.InvalidationListener;
import javafx.beans.Observable;
import javafx.beans.property.DoubleProperty;
import javafx.beans.property.ObjectProperty;
import javafx.beans.property.ReadOnlyDoubleProperty;
import javafx.beans.property.SimpleObjectProperty;
import javafx.beans.value.ChangeListener;
import javafx.beans.value.ObservableValue;
import javafx.collections.ObservableList;
import javafx.event.ActionEvent;
import javafx.event.Event;
import javafx.event.EventHandler;
import javafx.scene.control.ContextMenu;
import javafx.scene.control.MenuItem;
import javafx.scene.control.TableColumn;
import javafx.scene.image.Image;
import javafx.scene.image.ImageView;
import javafx.stage.WindowEvent;
import org.controlsfx.tools.Utils;

import java.util.List;

import static impl.org.controlsfx.i18n.Localization.asKey;
import static impl.org.controlsfx.i18n.Localization.localize;

/**
 * A {@link SpreadsheetView} is made up of a number of {@link SpreadsheetColumn}
 * instances.
 * 
 * <h3>Configuration</h3> SpreadsheetColumns are instantiated by the
 * {@link SpreadsheetView} itself, so there is no public constructor for this
 * class. To access the available columns, you need to call
 * {@link SpreadsheetView#getColumns()}.
 * 
 * <p>
 * SpreadsheetColumn gives you the ability to modify some aspects of the column,
 * for example the {@link #setPrefWidth(double) width} or
 * {@link #setResizable(boolean) resizability} of the column.
 * 
 * <p>
 * You have the ability to fix this column at the left of the SpreadsheetView by
 * calling {@link #setFixed(boolean)}. But you are strongly advised to check if
 * it is possible with {@link #isColumnFixable()} before calling
 * {@link #setFixed(boolean)}. Take a look at the {@link SpreadsheetView}
 * description to understand the fixing constraints.
 * 
 * <p>
 * If the column can be fixed, a {@link ContextMenu} will appear if the user right-clicks on it. 
 * If not, nothing will appear and the user will not have the possibility to fix it.
 * 
 * <h3>Screenshot</h3>
 * The column <b>A</b> is fixed and is covering column <b>B</b> and partially
 * column <b>C</b>. The context menu is being shown and offers the possibility
 * to unfix the column.
 * 
 * <br>
 * <br>
 * <center><img src="fixedColumn.png" alt="Screenshot of SpreadsheetColumn"></center>
 * 
 * @see SpreadsheetView
 */
public final class SpreadsheetColumn {

    /***************************************************************************
     * * Private Fields * *
     **************************************************************************/
    private final SpreadsheetView spreadsheetView;
    final TableColumn<ObservableList<SpreadsheetCell>, SpreadsheetCell> column;
    private final boolean canFix;
    private final Integer indexColumn;
    private MenuItem fixItem;
    //The current filter applied on this column if any.
    private final ObjectProperty<Filter> filterProperty = new SimpleObjectProperty<>();

    /***************************************************************************
     * * Constructor * *
     **************************************************************************/
    /**
     * Creates a new SpreadsheetColumn.
     * 
     * @param column
     * @param spreadsheetView
     * @param indexColumn
     */
    SpreadsheetColumn(final TableColumn<ObservableList<SpreadsheetCell>, SpreadsheetCell> column,
            final SpreadsheetView spreadsheetView, final Integer indexColumn, Grid grid) {
        this.spreadsheetView = spreadsheetView;
        this.column = column;
        column.setMinWidth(0);
        this.indexColumn = indexColumn;
        canFix = initCanFix(grid);

        // The contextMenu creation must be on the JFX thread
        CellView.getValue(() -> {
            column.setContextMenu(getColumnContextMenu());
        });

        // When changing frozen fixed columns, we need to update the ContextMenu.
        spreadsheetView.fixingColumnsAllowedProperty().addListener(new ChangeListener<Boolean>() {

            @Override
            public void changed(ObservableValue<? extends Boolean> observable, Boolean oldValue, Boolean newValue) {
                CellView.getValue(() -> {
                    column.setContextMenu(getColumnContextMenu());
                });
            }
        });

        // When ColumnsHeaders are changing, we update the text
        grid.getColumnHeaders().addListener(new InvalidationListener() {
            @Override
            public void invalidated(Observable arg0) {
                List<String> columnsHeader = spreadsheetView.getGrid().getColumnHeaders();
                if (columnsHeader.size() <= indexColumn) {
                    setText(Utils.getExcelLetterFromNumber(indexColumn));
                } else if (!columnsHeader.get(indexColumn).equals(getText())) {
                    setText(columnsHeader.get(indexColumn));
                }
            }
        });

        // When changing rows, we re-calculate if this columns can be fixed.
        grid.getRows().addListener(new InvalidationListener() {
            @Override
            public void invalidated(Observable arg0) {
                initCanFix(grid);
            }
        });
       
        filterProperty.addListener(new ChangeListener<Filter>() {
            @Override
            public void changed(ObservableValue<? extends Filter> observable, Filter oldFilter, Filter newFilter) {
                if (newFilter != null) {
                    //We verify this cell can actually be filtered.
                    //FIXME Only one row can be filtered.
                    if (spreadsheetView.getFilteredRow() == -1) {
                        setFilter(null);
                        return;
                    }
                    SpreadsheetCell cell = spreadsheetView.getGrid().getRows().get(spreadsheetView.getFilteredRow()).get(indexColumn);
                    if (cell.getColumnSpan() > 1) {
                        setFilter(null);
                        return;
                    }
                }
                Event.fireEvent(column, new Event(CellViewSkin.FILTER_EVENT_TYPE));
            }
        });
    }

    /***************************************************************************
     * * Public Methods * *
     **************************************************************************/

    /**
     * Return whether this column is fixed or not.
     * 
     * @return true if this column is fixed.
     */
    public boolean isFixed() {
        return spreadsheetView.getFixedColumns().contains(this);
    }

    /**
     * Fix this column to the left if possible, although it is recommended that
     * you call {@link #isColumnFixable()} before trying to fix a column.
     *
     * If you want to fix several columns (because of a span for example), add
     * all the columns directly in {@link SpreadsheetView#getFixedColumns() }.
     * Always use {@link SpreadsheetView#areSpreadsheetColumnsFixable(java.util.List)
     * } before.
     *
     * @param fixed
     */
    public void setFixed(boolean fixed) {
        if (fixed) {
            spreadsheetView.getFixedColumns().add(this);
        } else {
            spreadsheetView.getFixedColumns().removeAll(this);
        }
    }

    /**
     * Set the width of this column.
     * 
     * @param width
     */
    public void setPrefWidth(double width) {
        width = Math.ceil(width);
        if (column.getPrefWidth() == width && column.getWidth() != width) {
            // FIXME: JDK-9
            // Method doesn't exist
            /*column.impl_setWidth(width);*/
        } else {
            column.setPrefWidth(width);
        }
        spreadsheetView.columnWidthSet(indexColumn);
    }

    /**
     * Return the actual width of the column.
     *
     * @return the actual width of the column
     */
    public double getWidth() {
        return column.getWidth();
    }

    /**
     * Return the Property related to the actual width of the column.
     *
     * @return the Property related to the actual width of the column.
     */
    public final ReadOnlyDoubleProperty widthProperty() {
        return column.widthProperty();
    }

    /**
     * Set the minimum width for this SpreadsheetColumn.
     *
     * @param value
     */
    public final void setMinWidth(double value) {
        column.setMinWidth(value);
    }

    /**
     * Return the minimum width for this SpreadsheetColumn.
     *
     * @return the minimum width for this SpreadsheetColumn.
     */
    public final double getMinWidth() {
        return column.getMinWidth();
    }

    /**
     * Return the Property related to the minimum width of this
     * SpreadsheetColumn.
     *
     * @return the Property related to the minimum width of this
     * SpreadsheetColumn.
     */
    public final DoubleProperty minWidthProperty() {
        return column.minWidthProperty();
    }

    /**
     * Return the Property related to the maximum width of this
     * SpreadsheetColumn.
     *
     * @return the Property related to the maximum width of this
     * SpreadsheetColumn.
     */
    public final DoubleProperty maxWidthProperty() {
        return column.maxWidthProperty();
    }

    /**
     * Set the maximum width for this SpreadsheetColumn.
     *
     * @param value
     */
    public final void setMaxWidth(double value) {
        column.setMaxWidth(value);
    }

    /**
     * Return the maximum width for this SpreadsheetColumn.
     *
     * @return the maximum width for this SpreadsheetColumn.
     */
    public final double getMaxWidth() {
        return column.getMaxWidth();
    }
    /**
     * If this column can be resized by the user
     * 
     * @param b
     */
    public void setResizable(boolean b) {
        column.setResizable(b);
    }

    /**
     * If the column is resizable, it will compute the optimum width for all the
     * visible cells to be visible.
     */
    public void fitColumn() {
        if (column.isResizable() && spreadsheetView.getCellsViewSkin() != null) {
            spreadsheetView.getCellsViewSkin().resize(column, 100);
        }
    }

    /**
     * Indicate whether this column can be fixed or not. Call that method before
     * calling {@link #setFixed(boolean)} or adding an item to
     * {@link SpreadsheetView#getFixedColumns()}.
     *
     * A column cannot be fixed alone if any cell inside the column has a column
     * span superior to one.
     *
     * @return true if this column is fixable.
     */
    public boolean isColumnFixable() {
        return canFix && spreadsheetView.isFixingColumnsAllowed();
    }

    public void setFilter(Filter filter){
        this.filterProperty.setValue(filter);
    }
    
    public Filter getFilter(){
        return filterProperty.get();
    }
    public ObjectProperty filterProperty(){
        return filterProperty;
    }
    
    /***************************************************************************
     * * Private Methods * *
     **************************************************************************/
    private void setText(String text) {
        column.setText(text);
    }

    private String getText() {
        return column.getText();
    }

    /**
     * Generate a context Menu in order to fix/unfix some column It is shown
     * when right-clicking on the column header
     * 
     * @return a context menu.
     */
    private ContextMenu getColumnContextMenu() {
        if (isColumnFixable()) {
            final ContextMenu contextMenu = new ContextMenu();

            this.fixItem = new MenuItem(localize(asKey("spreadsheet.column.menu.fix"))); //$NON-NLS-1$
            contextMenu.setOnShowing(new EventHandler<WindowEvent>() {

                @Override
                public void handle(WindowEvent event) {
                    if (!isFixed()) {
                        fixItem.setText(localize(asKey("spreadsheet.column.menu.fix"))); //$NON-NLS-1$
                    } else {
                        fixItem.setText(localize(asKey("spreadsheet.column.menu.unfix"))); //$NON-NLS-1$
                }
                }
            });
            fixItem.setGraphic(new ImageView(new Image(getClass().getResourceAsStream("pinSpreadsheetView.png")))); //$NON-NLS-1$
            fixItem.setOnAction(new EventHandler<ActionEvent>() {
                @Override
                public void handle(ActionEvent arg0) {
                    if (!isFixed()) {
                        setFixed(true);
                    } else {
                        setFixed(false);
                    }
                }
            });
            contextMenu.getItems().addAll(fixItem);

            return contextMenu;
        } else {
            return new ContextMenu();
        }
    }

    /**
     * Verify that you can fix this column. 
     * 
     * @return if it's fixable.
     */
    private boolean initCanFix(Grid grid) {
        for (ObservableList<SpreadsheetCell> row : grid.getRows()) {
            int columnSpan = row.get(indexColumn).getColumnSpan();
            if (columnSpan > 1) {
                return false;
            }
        }
        return true;
    }
}
<|MERGE_RESOLUTION|>--- conflicted
+++ resolved
@@ -1,419 +1,415 @@
-/**
- * Copyright (c) 2013, 2016 ControlsFX
- * All rights reserved.
- *
- * Redistribution and use in source and binary forms, with or without
- * modification, are permitted provided that the following conditions are met:
- *     * Redistributions of source code must retain the above copyright
- * notice, this list of conditions and the following disclaimer.
- *     * Redistributions in binary form must reproduce the above copyright
- * notice, this list of conditions and the following disclaimer in the
- * documentation and/or other materials provided with the distribution.
- *     * Neither the name of ControlsFX, any associated website, nor the
- * names of its contributors may be used to endorse or promote products
- * derived from this software without specific prior written permission.
- *
- * THIS SOFTWARE IS PROVIDED BY THE COPYRIGHT HOLDERS AND CONTRIBUTORS "AS IS" AND
- * ANY EXPRESS OR IMPLIED WARRANTIES, INCLUDING, BUT NOT LIMITED TO, THE IMPLIED
- * WARRANTIES OF MERCHANTABILITY AND FITNESS FOR A PARTICULAR PURPOSE ARE
- * DISCLAIMED. IN NO EVENT SHALL CONTROLSFX BE LIABLE FOR ANY
- * DIRECT, INDIRECT, INCIDENTAL, SPECIAL, EXEMPLARY, OR CONSEQUENTIAL DAMAGES
- * (INCLUDING, BUT NOT LIMITED TO, PROCUREMENT OF SUBSTITUTE GOODS OR SERVICES;
- * LOSS OF USE, DATA, OR PROFITS; OR BUSINESS INTERRUPTION) HOWEVER CAUSED AND
- * ON ANY THEORY OF LIABILITY, WHETHER IN CONTRACT, STRICT LIABILITY, OR TORT
- * (INCLUDING NEGLIGENCE OR OTHERWISE) ARISING IN ANY WAY OUT OF THE USE OF THIS
- * SOFTWARE, EVEN IF ADVISED OF THE POSSIBILITY OF SUCH DAMAGE.
- */
-package org.controlsfx.control.spreadsheet;
-
-import impl.org.controlsfx.spreadsheet.CellView;
-<<<<<<< HEAD
-=======
-import impl.org.controlsfx.spreadsheet.CellViewSkin;
-import java.util.List;
->>>>>>> f4d14345
-import javafx.beans.InvalidationListener;
-import javafx.beans.Observable;
-import javafx.beans.property.DoubleProperty;
-import javafx.beans.property.ObjectProperty;
-import javafx.beans.property.ReadOnlyDoubleProperty;
-import javafx.beans.property.SimpleObjectProperty;
-import javafx.beans.value.ChangeListener;
-import javafx.beans.value.ObservableValue;
-import javafx.collections.ObservableList;
-import javafx.event.ActionEvent;
-import javafx.event.Event;
-import javafx.event.EventHandler;
-import javafx.scene.control.ContextMenu;
-import javafx.scene.control.MenuItem;
-import javafx.scene.control.TableColumn;
-import javafx.scene.image.Image;
-import javafx.scene.image.ImageView;
-import javafx.stage.WindowEvent;
-import org.controlsfx.tools.Utils;
-
-import java.util.List;
-
-import static impl.org.controlsfx.i18n.Localization.asKey;
-import static impl.org.controlsfx.i18n.Localization.localize;
-
-/**
- * A {@link SpreadsheetView} is made up of a number of {@link SpreadsheetColumn}
- * instances.
- * 
- * <h3>Configuration</h3> SpreadsheetColumns are instantiated by the
- * {@link SpreadsheetView} itself, so there is no public constructor for this
- * class. To access the available columns, you need to call
- * {@link SpreadsheetView#getColumns()}.
- * 
- * <p>
- * SpreadsheetColumn gives you the ability to modify some aspects of the column,
- * for example the {@link #setPrefWidth(double) width} or
- * {@link #setResizable(boolean) resizability} of the column.
- * 
- * <p>
- * You have the ability to fix this column at the left of the SpreadsheetView by
- * calling {@link #setFixed(boolean)}. But you are strongly advised to check if
- * it is possible with {@link #isColumnFixable()} before calling
- * {@link #setFixed(boolean)}. Take a look at the {@link SpreadsheetView}
- * description to understand the fixing constraints.
- * 
- * <p>
- * If the column can be fixed, a {@link ContextMenu} will appear if the user right-clicks on it. 
- * If not, nothing will appear and the user will not have the possibility to fix it.
- * 
- * <h3>Screenshot</h3>
- * The column <b>A</b> is fixed and is covering column <b>B</b> and partially
- * column <b>C</b>. The context menu is being shown and offers the possibility
- * to unfix the column.
- * 
- * <br>
- * <br>
- * <center><img src="fixedColumn.png" alt="Screenshot of SpreadsheetColumn"></center>
- * 
- * @see SpreadsheetView
- */
-public final class SpreadsheetColumn {
-
-    /***************************************************************************
-     * * Private Fields * *
-     **************************************************************************/
-    private final SpreadsheetView spreadsheetView;
-    final TableColumn<ObservableList<SpreadsheetCell>, SpreadsheetCell> column;
-    private final boolean canFix;
-    private final Integer indexColumn;
-    private MenuItem fixItem;
-    //The current filter applied on this column if any.
-    private final ObjectProperty<Filter> filterProperty = new SimpleObjectProperty<>();
-
-    /***************************************************************************
-     * * Constructor * *
-     **************************************************************************/
-    /**
-     * Creates a new SpreadsheetColumn.
-     * 
-     * @param column
-     * @param spreadsheetView
-     * @param indexColumn
-     */
-    SpreadsheetColumn(final TableColumn<ObservableList<SpreadsheetCell>, SpreadsheetCell> column,
-            final SpreadsheetView spreadsheetView, final Integer indexColumn, Grid grid) {
-        this.spreadsheetView = spreadsheetView;
-        this.column = column;
-        column.setMinWidth(0);
-        this.indexColumn = indexColumn;
-        canFix = initCanFix(grid);
-
-        // The contextMenu creation must be on the JFX thread
-        CellView.getValue(() -> {
-            column.setContextMenu(getColumnContextMenu());
-        });
-
-        // When changing frozen fixed columns, we need to update the ContextMenu.
-        spreadsheetView.fixingColumnsAllowedProperty().addListener(new ChangeListener<Boolean>() {
-
-            @Override
-            public void changed(ObservableValue<? extends Boolean> observable, Boolean oldValue, Boolean newValue) {
-                CellView.getValue(() -> {
-                    column.setContextMenu(getColumnContextMenu());
-                });
-            }
-        });
-
-        // When ColumnsHeaders are changing, we update the text
-        grid.getColumnHeaders().addListener(new InvalidationListener() {
-            @Override
-            public void invalidated(Observable arg0) {
-                List<String> columnsHeader = spreadsheetView.getGrid().getColumnHeaders();
-                if (columnsHeader.size() <= indexColumn) {
-                    setText(Utils.getExcelLetterFromNumber(indexColumn));
-                } else if (!columnsHeader.get(indexColumn).equals(getText())) {
-                    setText(columnsHeader.get(indexColumn));
-                }
-            }
-        });
-
-        // When changing rows, we re-calculate if this columns can be fixed.
-        grid.getRows().addListener(new InvalidationListener() {
-            @Override
-            public void invalidated(Observable arg0) {
-                initCanFix(grid);
-            }
-        });
-       
-        filterProperty.addListener(new ChangeListener<Filter>() {
-            @Override
-            public void changed(ObservableValue<? extends Filter> observable, Filter oldFilter, Filter newFilter) {
-                if (newFilter != null) {
-                    //We verify this cell can actually be filtered.
-                    //FIXME Only one row can be filtered.
-                    if (spreadsheetView.getFilteredRow() == -1) {
-                        setFilter(null);
-                        return;
-                    }
-                    SpreadsheetCell cell = spreadsheetView.getGrid().getRows().get(spreadsheetView.getFilteredRow()).get(indexColumn);
-                    if (cell.getColumnSpan() > 1) {
-                        setFilter(null);
-                        return;
-                    }
-                }
-                Event.fireEvent(column, new Event(CellViewSkin.FILTER_EVENT_TYPE));
-            }
-        });
-    }
-
-    /***************************************************************************
-     * * Public Methods * *
-     **************************************************************************/
-
-    /**
-     * Return whether this column is fixed or not.
-     * 
-     * @return true if this column is fixed.
-     */
-    public boolean isFixed() {
-        return spreadsheetView.getFixedColumns().contains(this);
-    }
-
-    /**
-     * Fix this column to the left if possible, although it is recommended that
-     * you call {@link #isColumnFixable()} before trying to fix a column.
-     *
-     * If you want to fix several columns (because of a span for example), add
-     * all the columns directly in {@link SpreadsheetView#getFixedColumns() }.
-     * Always use {@link SpreadsheetView#areSpreadsheetColumnsFixable(java.util.List)
-     * } before.
-     *
-     * @param fixed
-     */
-    public void setFixed(boolean fixed) {
-        if (fixed) {
-            spreadsheetView.getFixedColumns().add(this);
-        } else {
-            spreadsheetView.getFixedColumns().removeAll(this);
-        }
-    }
-
-    /**
-     * Set the width of this column.
-     * 
-     * @param width
-     */
-    public void setPrefWidth(double width) {
-        width = Math.ceil(width);
-        if (column.getPrefWidth() == width && column.getWidth() != width) {
-            // FIXME: JDK-9
-            // Method doesn't exist
-            /*column.impl_setWidth(width);*/
-        } else {
-            column.setPrefWidth(width);
-        }
-        spreadsheetView.columnWidthSet(indexColumn);
-    }
-
-    /**
-     * Return the actual width of the column.
-     *
-     * @return the actual width of the column
-     */
-    public double getWidth() {
-        return column.getWidth();
-    }
-
-    /**
-     * Return the Property related to the actual width of the column.
-     *
-     * @return the Property related to the actual width of the column.
-     */
-    public final ReadOnlyDoubleProperty widthProperty() {
-        return column.widthProperty();
-    }
-
-    /**
-     * Set the minimum width for this SpreadsheetColumn.
-     *
-     * @param value
-     */
-    public final void setMinWidth(double value) {
-        column.setMinWidth(value);
-    }
-
-    /**
-     * Return the minimum width for this SpreadsheetColumn.
-     *
-     * @return the minimum width for this SpreadsheetColumn.
-     */
-    public final double getMinWidth() {
-        return column.getMinWidth();
-    }
-
-    /**
-     * Return the Property related to the minimum width of this
-     * SpreadsheetColumn.
-     *
-     * @return the Property related to the minimum width of this
-     * SpreadsheetColumn.
-     */
-    public final DoubleProperty minWidthProperty() {
-        return column.minWidthProperty();
-    }
-
-    /**
-     * Return the Property related to the maximum width of this
-     * SpreadsheetColumn.
-     *
-     * @return the Property related to the maximum width of this
-     * SpreadsheetColumn.
-     */
-    public final DoubleProperty maxWidthProperty() {
-        return column.maxWidthProperty();
-    }
-
-    /**
-     * Set the maximum width for this SpreadsheetColumn.
-     *
-     * @param value
-     */
-    public final void setMaxWidth(double value) {
-        column.setMaxWidth(value);
-    }
-
-    /**
-     * Return the maximum width for this SpreadsheetColumn.
-     *
-     * @return the maximum width for this SpreadsheetColumn.
-     */
-    public final double getMaxWidth() {
-        return column.getMaxWidth();
-    }
-    /**
-     * If this column can be resized by the user
-     * 
-     * @param b
-     */
-    public void setResizable(boolean b) {
-        column.setResizable(b);
-    }
-
-    /**
-     * If the column is resizable, it will compute the optimum width for all the
-     * visible cells to be visible.
-     */
-    public void fitColumn() {
-        if (column.isResizable() && spreadsheetView.getCellsViewSkin() != null) {
-            spreadsheetView.getCellsViewSkin().resize(column, 100);
-        }
-    }
-
-    /**
-     * Indicate whether this column can be fixed or not. Call that method before
-     * calling {@link #setFixed(boolean)} or adding an item to
-     * {@link SpreadsheetView#getFixedColumns()}.
-     *
-     * A column cannot be fixed alone if any cell inside the column has a column
-     * span superior to one.
-     *
-     * @return true if this column is fixable.
-     */
-    public boolean isColumnFixable() {
-        return canFix && spreadsheetView.isFixingColumnsAllowed();
-    }
-
-    public void setFilter(Filter filter){
-        this.filterProperty.setValue(filter);
-    }
-    
-    public Filter getFilter(){
-        return filterProperty.get();
-    }
-    public ObjectProperty filterProperty(){
-        return filterProperty;
-    }
-    
-    /***************************************************************************
-     * * Private Methods * *
-     **************************************************************************/
-    private void setText(String text) {
-        column.setText(text);
-    }
-
-    private String getText() {
-        return column.getText();
-    }
-
-    /**
-     * Generate a context Menu in order to fix/unfix some column It is shown
-     * when right-clicking on the column header
-     * 
-     * @return a context menu.
-     */
-    private ContextMenu getColumnContextMenu() {
-        if (isColumnFixable()) {
-            final ContextMenu contextMenu = new ContextMenu();
-
-            this.fixItem = new MenuItem(localize(asKey("spreadsheet.column.menu.fix"))); //$NON-NLS-1$
-            contextMenu.setOnShowing(new EventHandler<WindowEvent>() {
-
-                @Override
-                public void handle(WindowEvent event) {
-                    if (!isFixed()) {
-                        fixItem.setText(localize(asKey("spreadsheet.column.menu.fix"))); //$NON-NLS-1$
-                    } else {
-                        fixItem.setText(localize(asKey("spreadsheet.column.menu.unfix"))); //$NON-NLS-1$
-                }
-                }
-            });
-            fixItem.setGraphic(new ImageView(new Image(getClass().getResourceAsStream("pinSpreadsheetView.png")))); //$NON-NLS-1$
-            fixItem.setOnAction(new EventHandler<ActionEvent>() {
-                @Override
-                public void handle(ActionEvent arg0) {
-                    if (!isFixed()) {
-                        setFixed(true);
-                    } else {
-                        setFixed(false);
-                    }
-                }
-            });
-            contextMenu.getItems().addAll(fixItem);
-
-            return contextMenu;
-        } else {
-            return new ContextMenu();
-        }
-    }
-
-    /**
-     * Verify that you can fix this column. 
-     * 
-     * @return if it's fixable.
-     */
-    private boolean initCanFix(Grid grid) {
-        for (ObservableList<SpreadsheetCell> row : grid.getRows()) {
-            int columnSpan = row.get(indexColumn).getColumnSpan();
-            if (columnSpan > 1) {
-                return false;
-            }
-        }
-        return true;
-    }
-}
+/**
+ * Copyright (c) 2013, 2016 ControlsFX
+ * All rights reserved.
+ *
+ * Redistribution and use in source and binary forms, with or without
+ * modification, are permitted provided that the following conditions are met:
+ *     * Redistributions of source code must retain the above copyright
+ * notice, this list of conditions and the following disclaimer.
+ *     * Redistributions in binary form must reproduce the above copyright
+ * notice, this list of conditions and the following disclaimer in the
+ * documentation and/or other materials provided with the distribution.
+ *     * Neither the name of ControlsFX, any associated website, nor the
+ * names of its contributors may be used to endorse or promote products
+ * derived from this software without specific prior written permission.
+ *
+ * THIS SOFTWARE IS PROVIDED BY THE COPYRIGHT HOLDERS AND CONTRIBUTORS "AS IS" AND
+ * ANY EXPRESS OR IMPLIED WARRANTIES, INCLUDING, BUT NOT LIMITED TO, THE IMPLIED
+ * WARRANTIES OF MERCHANTABILITY AND FITNESS FOR A PARTICULAR PURPOSE ARE
+ * DISCLAIMED. IN NO EVENT SHALL CONTROLSFX BE LIABLE FOR ANY
+ * DIRECT, INDIRECT, INCIDENTAL, SPECIAL, EXEMPLARY, OR CONSEQUENTIAL DAMAGES
+ * (INCLUDING, BUT NOT LIMITED TO, PROCUREMENT OF SUBSTITUTE GOODS OR SERVICES;
+ * LOSS OF USE, DATA, OR PROFITS; OR BUSINESS INTERRUPTION) HOWEVER CAUSED AND
+ * ON ANY THEORY OF LIABILITY, WHETHER IN CONTRACT, STRICT LIABILITY, OR TORT
+ * (INCLUDING NEGLIGENCE OR OTHERWISE) ARISING IN ANY WAY OUT OF THE USE OF THIS
+ * SOFTWARE, EVEN IF ADVISED OF THE POSSIBILITY OF SUCH DAMAGE.
+ */
+package org.controlsfx.control.spreadsheet;
+
+import impl.org.controlsfx.spreadsheet.CellView;
+import impl.org.controlsfx.spreadsheet.CellViewSkin;
+import javafx.beans.InvalidationListener;
+import javafx.beans.Observable;
+import javafx.beans.property.DoubleProperty;
+import javafx.beans.property.ObjectProperty;
+import javafx.beans.property.ReadOnlyDoubleProperty;
+import javafx.beans.property.SimpleObjectProperty;
+import javafx.beans.value.ChangeListener;
+import javafx.beans.value.ObservableValue;
+import javafx.collections.ObservableList;
+import javafx.event.ActionEvent;
+import javafx.event.Event;
+import javafx.event.EventHandler;
+import javafx.scene.control.ContextMenu;
+import javafx.scene.control.MenuItem;
+import javafx.scene.control.TableColumn;
+import javafx.scene.image.Image;
+import javafx.scene.image.ImageView;
+import javafx.stage.WindowEvent;
+import org.controlsfx.tools.Utils;
+
+import java.util.List;
+
+import static impl.org.controlsfx.i18n.Localization.asKey;
+import static impl.org.controlsfx.i18n.Localization.localize;
+
+/**
+ * A {@link SpreadsheetView} is made up of a number of {@link SpreadsheetColumn}
+ * instances.
+ * 
+ * <h3>Configuration</h3> SpreadsheetColumns are instantiated by the
+ * {@link SpreadsheetView} itself, so there is no public constructor for this
+ * class. To access the available columns, you need to call
+ * {@link SpreadsheetView#getColumns()}.
+ * 
+ * <p>
+ * SpreadsheetColumn gives you the ability to modify some aspects of the column,
+ * for example the {@link #setPrefWidth(double) width} or
+ * {@link #setResizable(boolean) resizability} of the column.
+ * 
+ * <p>
+ * You have the ability to fix this column at the left of the SpreadsheetView by
+ * calling {@link #setFixed(boolean)}. But you are strongly advised to check if
+ * it is possible with {@link #isColumnFixable()} before calling
+ * {@link #setFixed(boolean)}. Take a look at the {@link SpreadsheetView}
+ * description to understand the fixing constraints.
+ * 
+ * <p>
+ * If the column can be fixed, a {@link ContextMenu} will appear if the user right-clicks on it. 
+ * If not, nothing will appear and the user will not have the possibility to fix it.
+ * 
+ * <h3>Screenshot</h3>
+ * The column <b>A</b> is fixed and is covering column <b>B</b> and partially
+ * column <b>C</b>. The context menu is being shown and offers the possibility
+ * to unfix the column.
+ * 
+ * <br>
+ * <br>
+ * <center><img src="fixedColumn.png" alt="Screenshot of SpreadsheetColumn"></center>
+ * 
+ * @see SpreadsheetView
+ */
+public final class SpreadsheetColumn {
+
+    /***************************************************************************
+     * * Private Fields * *
+     **************************************************************************/
+    private final SpreadsheetView spreadsheetView;
+    final TableColumn<ObservableList<SpreadsheetCell>, SpreadsheetCell> column;
+    private final boolean canFix;
+    private final Integer indexColumn;
+    private MenuItem fixItem;
+    //The current filter applied on this column if any.
+    private final ObjectProperty<Filter> filterProperty = new SimpleObjectProperty<>();
+
+    /***************************************************************************
+     * * Constructor * *
+     **************************************************************************/
+    /**
+     * Creates a new SpreadsheetColumn.
+     * 
+     * @param column
+     * @param spreadsheetView
+     * @param indexColumn
+     */
+    SpreadsheetColumn(final TableColumn<ObservableList<SpreadsheetCell>, SpreadsheetCell> column,
+            final SpreadsheetView spreadsheetView, final Integer indexColumn, Grid grid) {
+        this.spreadsheetView = spreadsheetView;
+        this.column = column;
+        column.setMinWidth(0);
+        this.indexColumn = indexColumn;
+        canFix = initCanFix(grid);
+
+        // The contextMenu creation must be on the JFX thread
+        CellView.getValue(() -> {
+            column.setContextMenu(getColumnContextMenu());
+        });
+
+        // When changing frozen fixed columns, we need to update the ContextMenu.
+        spreadsheetView.fixingColumnsAllowedProperty().addListener(new ChangeListener<Boolean>() {
+
+            @Override
+            public void changed(ObservableValue<? extends Boolean> observable, Boolean oldValue, Boolean newValue) {
+                CellView.getValue(() -> {
+                    column.setContextMenu(getColumnContextMenu());
+                });
+            }
+        });
+
+        // When ColumnsHeaders are changing, we update the text
+        grid.getColumnHeaders().addListener(new InvalidationListener() {
+            @Override
+            public void invalidated(Observable arg0) {
+                List<String> columnsHeader = spreadsheetView.getGrid().getColumnHeaders();
+                if (columnsHeader.size() <= indexColumn) {
+                    setText(Utils.getExcelLetterFromNumber(indexColumn));
+                } else if (!columnsHeader.get(indexColumn).equals(getText())) {
+                    setText(columnsHeader.get(indexColumn));
+                }
+            }
+        });
+
+        // When changing rows, we re-calculate if this columns can be fixed.
+        grid.getRows().addListener(new InvalidationListener() {
+            @Override
+            public void invalidated(Observable arg0) {
+                initCanFix(grid);
+            }
+        });
+       
+        filterProperty.addListener(new ChangeListener<Filter>() {
+            @Override
+            public void changed(ObservableValue<? extends Filter> observable, Filter oldFilter, Filter newFilter) {
+                if (newFilter != null) {
+                    //We verify this cell can actually be filtered.
+                    //FIXME Only one row can be filtered.
+                    if (spreadsheetView.getFilteredRow() == -1) {
+                        setFilter(null);
+                        return;
+                    }
+                    SpreadsheetCell cell = spreadsheetView.getGrid().getRows().get(spreadsheetView.getFilteredRow()).get(indexColumn);
+                    if (cell.getColumnSpan() > 1) {
+                        setFilter(null);
+                        return;
+                    }
+                }
+                Event.fireEvent(column, new Event(CellViewSkin.FILTER_EVENT_TYPE));
+            }
+        });
+    }
+
+    /***************************************************************************
+     * * Public Methods * *
+     **************************************************************************/
+
+    /**
+     * Return whether this column is fixed or not.
+     * 
+     * @return true if this column is fixed.
+     */
+    public boolean isFixed() {
+        return spreadsheetView.getFixedColumns().contains(this);
+    }
+
+    /**
+     * Fix this column to the left if possible, although it is recommended that
+     * you call {@link #isColumnFixable()} before trying to fix a column.
+     *
+     * If you want to fix several columns (because of a span for example), add
+     * all the columns directly in {@link SpreadsheetView#getFixedColumns() }.
+     * Always use {@link SpreadsheetView#areSpreadsheetColumnsFixable(java.util.List)
+     * } before.
+     *
+     * @param fixed
+     */
+    public void setFixed(boolean fixed) {
+        if (fixed) {
+            spreadsheetView.getFixedColumns().add(this);
+        } else {
+            spreadsheetView.getFixedColumns().removeAll(this);
+        }
+    }
+
+    /**
+     * Set the width of this column.
+     * 
+     * @param width
+     */
+    public void setPrefWidth(double width) {
+        width = Math.ceil(width);
+        if (column.getPrefWidth() == width && column.getWidth() != width) {
+            // FIXME: JDK-9
+            // Method doesn't exist
+            /*column.impl_setWidth(width);*/
+        } else {
+            column.setPrefWidth(width);
+        }
+        spreadsheetView.columnWidthSet(indexColumn);
+    }
+
+    /**
+     * Return the actual width of the column.
+     *
+     * @return the actual width of the column
+     */
+    public double getWidth() {
+        return column.getWidth();
+    }
+
+    /**
+     * Return the Property related to the actual width of the column.
+     *
+     * @return the Property related to the actual width of the column.
+     */
+    public final ReadOnlyDoubleProperty widthProperty() {
+        return column.widthProperty();
+    }
+
+    /**
+     * Set the minimum width for this SpreadsheetColumn.
+     *
+     * @param value
+     */
+    public final void setMinWidth(double value) {
+        column.setMinWidth(value);
+    }
+
+    /**
+     * Return the minimum width for this SpreadsheetColumn.
+     *
+     * @return the minimum width for this SpreadsheetColumn.
+     */
+    public final double getMinWidth() {
+        return column.getMinWidth();
+    }
+
+    /**
+     * Return the Property related to the minimum width of this
+     * SpreadsheetColumn.
+     *
+     * @return the Property related to the minimum width of this
+     * SpreadsheetColumn.
+     */
+    public final DoubleProperty minWidthProperty() {
+        return column.minWidthProperty();
+    }
+
+    /**
+     * Return the Property related to the maximum width of this
+     * SpreadsheetColumn.
+     *
+     * @return the Property related to the maximum width of this
+     * SpreadsheetColumn.
+     */
+    public final DoubleProperty maxWidthProperty() {
+        return column.maxWidthProperty();
+    }
+
+    /**
+     * Set the maximum width for this SpreadsheetColumn.
+     *
+     * @param value
+     */
+    public final void setMaxWidth(double value) {
+        column.setMaxWidth(value);
+    }
+
+    /**
+     * Return the maximum width for this SpreadsheetColumn.
+     *
+     * @return the maximum width for this SpreadsheetColumn.
+     */
+    public final double getMaxWidth() {
+        return column.getMaxWidth();
+    }
+    /**
+     * If this column can be resized by the user
+     * 
+     * @param b
+     */
+    public void setResizable(boolean b) {
+        column.setResizable(b);
+    }
+
+    /**
+     * If the column is resizable, it will compute the optimum width for all the
+     * visible cells to be visible.
+     */
+    public void fitColumn() {
+        if (column.isResizable() && spreadsheetView.getCellsViewSkin() != null) {
+            spreadsheetView.getCellsViewSkin().resize(column, 100);
+        }
+    }
+
+    /**
+     * Indicate whether this column can be fixed or not. Call that method before
+     * calling {@link #setFixed(boolean)} or adding an item to
+     * {@link SpreadsheetView#getFixedColumns()}.
+     *
+     * A column cannot be fixed alone if any cell inside the column has a column
+     * span superior to one.
+     *
+     * @return true if this column is fixable.
+     */
+    public boolean isColumnFixable() {
+        return canFix && spreadsheetView.isFixingColumnsAllowed();
+    }
+
+    public void setFilter(Filter filter){
+        this.filterProperty.setValue(filter);
+    }
+    
+    public Filter getFilter(){
+        return filterProperty.get();
+    }
+    public ObjectProperty filterProperty(){
+        return filterProperty;
+    }
+    
+    /***************************************************************************
+     * * Private Methods * *
+     **************************************************************************/
+    private void setText(String text) {
+        column.setText(text);
+    }
+
+    private String getText() {
+        return column.getText();
+    }
+
+    /**
+     * Generate a context Menu in order to fix/unfix some column It is shown
+     * when right-clicking on the column header
+     * 
+     * @return a context menu.
+     */
+    private ContextMenu getColumnContextMenu() {
+        if (isColumnFixable()) {
+            final ContextMenu contextMenu = new ContextMenu();
+
+            this.fixItem = new MenuItem(localize(asKey("spreadsheet.column.menu.fix"))); //$NON-NLS-1$
+            contextMenu.setOnShowing(new EventHandler<WindowEvent>() {
+
+                @Override
+                public void handle(WindowEvent event) {
+                    if (!isFixed()) {
+                        fixItem.setText(localize(asKey("spreadsheet.column.menu.fix"))); //$NON-NLS-1$
+                    } else {
+                        fixItem.setText(localize(asKey("spreadsheet.column.menu.unfix"))); //$NON-NLS-1$
+                }
+                }
+            });
+            fixItem.setGraphic(new ImageView(new Image(getClass().getResourceAsStream("pinSpreadsheetView.png")))); //$NON-NLS-1$
+            fixItem.setOnAction(new EventHandler<ActionEvent>() {
+                @Override
+                public void handle(ActionEvent arg0) {
+                    if (!isFixed()) {
+                        setFixed(true);
+                    } else {
+                        setFixed(false);
+                    }
+                }
+            });
+            contextMenu.getItems().addAll(fixItem);
+
+            return contextMenu;
+        } else {
+            return new ContextMenu();
+        }
+    }
+
+    /**
+     * Verify that you can fix this column. 
+     * 
+     * @return if it's fixable.
+     */
+    private boolean initCanFix(Grid grid) {
+        for (ObservableList<SpreadsheetCell> row : grid.getRows()) {
+            int columnSpan = row.get(indexColumn).getColumnSpan();
+            if (columnSpan > 1) {
+                return false;
+            }
+        }
+        return true;
+    }
+}